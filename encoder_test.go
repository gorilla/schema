--- conflicted
+++ resolved
@@ -375,7 +375,6 @@
 	valsExist(t, "f09", []string{"test"}, vals)
 }
 
-<<<<<<< HEAD
 type E6 struct {
 	F01 *inner
 	F02 *inner
@@ -391,7 +390,8 @@
 	encoder.Encode(&s, vals)
 	valExists(t, "F12", "2", vals)
 	valExists(t, "F02", "null", vals)
-=======
+}
+
 func TestRegisterEncoderCustomArrayType(t *testing.T) {
 	type CustomInt []int
 	type S1 struct {
@@ -415,5 +415,4 @@
 		encoder.Encode(s, vals)
 		t.Log(vals)
 	}
->>>>>>> 9fa3b6af
 }