--- conflicted
+++ resolved
@@ -138,17 +138,11 @@
 
 				defaultSlice := reflect.MakeSlice(f.typ, 0, cap(vals))
 				for _, val := range vals {
-<<<<<<< HEAD
 					// this check is to handle if the wrong value is provided
-					if convertedVal := builtinConverters[f.typ.Elem().Kind()](val); convertedVal.IsValid() {
-						defaultSlice = reflect.Append(defaultSlice, convertedVal)
-=======
-					//this check is to handle if the wrong value is provided
 					convertedVal := builtinConverters[f.typ.Elem().Kind()](val)
 					if !convertedVal.IsValid() {
 						errs.merge(MultiError{"default-" + f.name: fmt.Errorf("failed setting default: %s is not compatible with field %s type", val, f.name)})
 						break
->>>>>>> a377fd6c
 					}
 					defaultSlice = reflect.Append(defaultSlice, convertedVal)
 				}
