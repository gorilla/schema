--- conflicted
+++ resolved
@@ -40,11 +40,11 @@
 	e.cache.tag = tag
 }
 
-<<<<<<< HEAD
 // isValidStructPointer test if input value is a valid struct pointer.
 func isValidStructPointer(v reflect.Value) bool {
 	return v.Type().Kind() == reflect.Ptr && v.Elem().IsValid() && v.Elem().Type().Kind() == reflect.Struct
-=======
+}
+
 func isZero(v reflect.Value) bool {
 	switch v.Kind() {
 	case reflect.Func:
@@ -66,7 +66,6 @@
 	// Compare other types directly:
 	z := reflect.Zero(v.Type())
 	return v.Interface() == z.Interface()
->>>>>>> 9fa3b6af
 }
 
 func (e *Encoder) encode(v reflect.Value, dst map[string][]string) error {
@@ -86,20 +85,12 @@
 			continue
 		}
 
-<<<<<<< HEAD
-		if v.Field(i).Type().Kind() == reflect.Struct {
-			e.encode(v.Field(i), dst)
-			continue
-		}
-
 		// Encode struct pointer types if the field is a valid pointer and a struct.
 		if isValidStructPointer(v.Field(i)) {
 			e.encode(v.Field(i).Elem(), dst)
 			continue
 		}
 
-=======
->>>>>>> 9fa3b6af
 		encFunc := typeEncoder(v.Field(i).Type(), e.regenc)
 
 		// Encode non-slice types and custom implementations immediately.
@@ -166,7 +157,6 @@
 			if v.IsNil() {
 				return "null"
 			}
-
 			return f(v.Elem())
 		}
 	case reflect.String:
