--- conflicted
+++ resolved
@@ -4,7 +4,6 @@
 	"fmt"
 	"reflect"
 	"testing"
-	"time"
 )
 
 type E1 struct {
@@ -419,54 +418,6 @@
 	}
 }
 
-<<<<<<< HEAD
-func TestRegisterEncoderStructIsZero(t *testing.T) {
-	type S1 struct {
-		SomeTime1 time.Time `schema:"tim1,omitempty"`
-		SomeTime2 time.Time `schema:"tim2,omitempty"`
-	}
-
-	ss := []*S1{
-		{
-			SomeTime1: time.Date(2020, 8, 4, 13, 30, 1, 0, time.UTC),
-		},
-	}
-
-	for s := range ss {
-		vals := map[string][]string{}
-
-		encoder := NewEncoder()
-		encoder.RegisterEncoder(time.Time{}, func(value reflect.Value) string {
-			return value.Interface().(time.Time).Format(time.RFC3339Nano)
-		})
-
-		err := encoder.Encode(ss[s], vals)
-		if err != nil {
-			t.Errorf("Encoder has non-nil error: %v", err)
-		}
-
-		ta, ok := vals["tim1"]
-		if !ok {
-			t.Error("expected tim1 to be present")
-		}
-
-		if len(ta) != 1 {
-			t.Error("expected tim1 to be present")
-		}
-
-		if "2020-08-04T13:30:01Z" != ta[0] {
-			t.Error("expected correct tim1 time")
-		}
-
-		_, ok = vals["tim2"]
-		if ok {
-			t.Error("expected tim1 not to be present")
-		}
-	}
-}
-
-=======
->>>>>>> 8fe9776c
 type E7 struct {
 	F01 string
 	F02 inner
