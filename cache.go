// Copyright 2012 The Gorilla Authors. All rights reserved.
// Use of this source code is governed by a BSD-style
// license that can be found in the LICENSE file.

package schema

import (
	"errors"
	"reflect"
	"strconv"
	"strings"
	"sync"
)

var invalidPath = errors.New("schema: invalid path")

// newCache returns a new cache.
func newCache() *cache {
	c := cache{
		m:       make(map[reflect.Type]*structInfo),
		regconv: make(map[reflect.Type]Converter),
		tag:     "schema",
	}
	return &c
}

// cache caches meta-data about a struct.
type cache struct {
<<<<<<< HEAD
	l             sync.RWMutex
	m             map[reflect.Type]*structInfo
	conv          map[reflect.Kind]Converter
	regconv       map[reflect.Type]Converter
	tag           string
	nameConverter NameConverter
=======
	l       sync.RWMutex
	m       map[reflect.Type]*structInfo
	regconv map[reflect.Type]Converter
	tag     string
>>>>>>> 6f159e38
}

// registerConverter registers a converter function for a custom type.
func (c *cache) registerConverter(value interface{}, converterFunc Converter) {
	c.regconv[reflect.TypeOf(value)] = converterFunc
}

// parsePath parses a path in dotted notation verifying that it is a valid
// path to a struct field.
//
// It returns "path parts" which contain indices to fields to be used by
// reflect.Value.FieldByString(). Multiple parts are required for slices of
// structs.
func (c *cache) parsePath(p string, t reflect.Type) ([]pathPart, error) {
	var struc *structInfo
	var field *fieldInfo
	var index64 int64
	var err error
	parts := make([]pathPart, 0)
	path := make([]string, 0)
	keys := strings.Split(p, ".")
	for i := 0; i < len(keys); i++ {
		if t.Kind() != reflect.Struct {
			return nil, invalidPath
		}
		if struc = c.get(t); struc == nil {
			return nil, invalidPath
		}
		if field = struc.get(keys[i]); field == nil {
			return nil, invalidPath
		}
		// Valid field. Append index.
		path = append(path, field.name)
		if field.isSliceOfStructs && (!field.unmarshalerInfo.IsValid || (field.unmarshalerInfo.IsValid && field.unmarshalerInfo.IsSliceElement)) {
			// Parse a special case: slices of structs.
			// i+1 must be the slice index.
			//
			// Now that struct can implements TextUnmarshaler interface,
			// we don't need to force the struct's fields to appear in the path.
			// So checking i+2 is not necessary anymore.
			i++
			if i+1 > len(keys) {
				return nil, invalidPath
			}
			if index64, err = strconv.ParseInt(keys[i], 10, 0); err != nil {
				return nil, invalidPath
			}
			parts = append(parts, pathPart{
				path:  path,
				field: field,
				index: int(index64),
			})
			path = make([]string, 0)

			// Get the next struct type, dropping ptrs.
			if field.typ.Kind() == reflect.Ptr {
				t = field.typ.Elem()
			} else {
				t = field.typ
			}
			if t.Kind() == reflect.Slice {
				t = t.Elem()
				if t.Kind() == reflect.Ptr {
					t = t.Elem()
				}
			}
		} else if field.typ.Kind() == reflect.Ptr {
			t = field.typ.Elem()
		} else {
			t = field.typ
		}
	}
	// Add the remaining.
	parts = append(parts, pathPart{
		path:  path,
		field: field,
		index: -1,
	})
	return parts, nil
}

// get returns a cached structInfo, creating it if necessary.
func (c *cache) get(t reflect.Type) *structInfo {
	c.l.RLock()
	info := c.m[t]
	c.l.RUnlock()
	if info == nil {
		info = c.create(t, "")
		c.l.Lock()
		c.m[t] = info
		c.l.Unlock()
	}
	return info
}

// create creates a structInfo with meta-data about a struct.
func (c *cache) create(t reflect.Type, parentAlias string) *structInfo {
	info := &structInfo{}
	var anonymousInfos []*structInfo
	for i := 0; i < t.NumField(); i++ {
		if f := c.createField(t.Field(i), parentAlias); f != nil {
			info.fields = append(info.fields, f)
			if ft := indirectType(f.typ); ft.Kind() == reflect.Struct && f.isAnonymous {
				anonymousInfos = append(anonymousInfos, c.create(ft, f.canonicalAlias))
			}
		}
	}
	for i, a := range anonymousInfos {
		others := []*structInfo{info}
		others = append(others, anonymousInfos[:i]...)
		others = append(others, anonymousInfos[i+1:]...)
		for _, f := range a.fields {
			if !containsAlias(others, f.alias) {
				info.fields = append(info.fields, f)
			}
		}
	}
	return info
}

// createField creates a fieldInfo for the given field.
<<<<<<< HEAD
func (c *cache) createField(field reflect.StructField, info *structInfo) {
	alias := c.fieldAlias(field, c.tag)
=======
func (c *cache) createField(field reflect.StructField, parentAlias string) *fieldInfo {
	alias, options := fieldAlias(field, c.tag)
>>>>>>> 6f159e38
	if alias == "-" {
		// Ignore this field.
		return nil
	}
	canonicalAlias := alias
	if parentAlias != "" {
		canonicalAlias = parentAlias + "." + alias
	}

	// Check if the type is supported and don't cache it if not.
	// First let's get the basic type.
	isSlice, isStruct := false, false
	ft := field.Type
	m := isTextUnmarshaler(reflect.Zero(ft))
	if ft.Kind() == reflect.Ptr {
		ft = ft.Elem()
	}
	if isSlice = ft.Kind() == reflect.Slice; isSlice {
		ft = ft.Elem()
		if ft.Kind() == reflect.Ptr {
			ft = ft.Elem()
		}
	}
	if ft.Kind() == reflect.Array {
		ft = ft.Elem()
		if ft.Kind() == reflect.Ptr {
			ft = ft.Elem()
		}
	}
	if isStruct = ft.Kind() == reflect.Struct; !isStruct {
		if c.converter(ft) == nil && builtinConverters[ft.Kind()] == nil {
			// Type is not supported.
			return nil
		}
	}

	return &fieldInfo{
		typ:              field.Type,
		name:             field.Name,
		alias:            alias,
		canonicalAlias:   canonicalAlias,
		unmarshalerInfo:  m,
		isSliceOfStructs: isSlice && isStruct,
		isAnonymous:      field.Anonymous,
		isRequired:       options.Contains("required"),
	}
}

// converter returns the converter for a type.
func (c *cache) converter(t reflect.Type) Converter {
	return c.regconv[t]
}

// ----------------------------------------------------------------------------

type structInfo struct {
	fields []*fieldInfo
}

func (i *structInfo) get(alias string) *fieldInfo {
	for _, field := range i.fields {
		if strings.EqualFold(field.alias, alias) {
			return field
		}
	}
	return nil
}

func containsAlias(infos []*structInfo, alias string) bool {
	for _, info := range infos {
		if info.get(alias) != nil {
			return true
		}
	}
	return false
}

type fieldInfo struct {
	typ reflect.Type
	// name is the field name in the struct.
	name  string
	alias string
	// canonicalAlias is almost the same as the alias, but is prefixed with
	// an embedded struct field alias in dotted notation if this field is
	// promoted from the struct.
	// For instance, if the alias is "N" and this field is an embedded field
	// in a struct "X", canonicalAlias will be "X.N".
	canonicalAlias string
	// unmarshalerInfo contains information regarding the
	// encoding.TextUnmarshaler implementation of the field type.
	unmarshalerInfo unmarshaler
	// isSliceOfStructs indicates if the field type is a slice of structs.
	isSliceOfStructs bool
	// isAnonymous indicates whether the field is embedded in the struct.
	isAnonymous bool
	isRequired  bool
}

func (f *fieldInfo) paths(prefix string) []string {
	if f.alias == f.canonicalAlias {
		return []string{prefix + f.alias}
	}
	return []string{prefix + f.alias, prefix + f.canonicalAlias}
}

type pathPart struct {
	field *fieldInfo
	path  []string // path to the field: walks structs using field names.
	index int      // struct index in slices of structs.
}

// ----------------------------------------------------------------------------

func indirectType(typ reflect.Type) reflect.Type {
	if typ.Kind() == reflect.Ptr {
		return typ.Elem()
	}
	return typ
}

// fieldAlias parses a field tag to get a field alias.
<<<<<<< HEAD
func (c *cache) fieldAlias(field reflect.StructField, tagName string) string {
	var alias string
=======
func fieldAlias(field reflect.StructField, tagName string) (alias string, options tagOptions) {
>>>>>>> 6f159e38
	if tag := field.Tag.Get(tagName); tag != "" {
		alias, options = parseTag(tag)
	}
	if alias == "" {
		if c.nameConverter != nil {
			alias = c.nameConverter(field.Name)
		} else {
			alias = field.Name
		}
	}
	return alias, options
}

// tagOptions is the string following a comma in a struct field's tag, or
// the empty string. It does not include the leading comma.
type tagOptions []string

// parseTag splits a struct field's url tag into its name and comma-separated
// options.
func parseTag(tag string) (string, tagOptions) {
	s := strings.Split(tag, ",")
	return s[0], s[1:]
}

// Contains checks whether the tagOptions contains the specified option.
func (o tagOptions) Contains(option string) bool {
	for _, s := range o {
		if s == option {
			return true
		}
	}
	return false
}<|MERGE_RESOLUTION|>--- conflicted
+++ resolved
@@ -26,19 +26,11 @@
 
 // cache caches meta-data about a struct.
 type cache struct {
-<<<<<<< HEAD
 	l             sync.RWMutex
 	m             map[reflect.Type]*structInfo
-	conv          map[reflect.Kind]Converter
 	regconv       map[reflect.Type]Converter
 	tag           string
 	nameConverter NameConverter
-=======
-	l       sync.RWMutex
-	m       map[reflect.Type]*structInfo
-	regconv map[reflect.Type]Converter
-	tag     string
->>>>>>> 6f159e38
 }
 
 // registerConverter registers a converter function for a custom type.
@@ -160,13 +152,8 @@
 }
 
 // createField creates a fieldInfo for the given field.
-<<<<<<< HEAD
-func (c *cache) createField(field reflect.StructField, info *structInfo) {
-	alias := c.fieldAlias(field, c.tag)
-=======
 func (c *cache) createField(field reflect.StructField, parentAlias string) *fieldInfo {
-	alias, options := fieldAlias(field, c.tag)
->>>>>>> 6f159e38
+	alias, options := c.fieldAlias(field, c.tag)
 	if alias == "-" {
 		// Ignore this field.
 		return nil
@@ -175,7 +162,6 @@
 	if parentAlias != "" {
 		canonicalAlias = parentAlias + "." + alias
 	}
-
 	// Check if the type is supported and don't cache it if not.
 	// First let's get the basic type.
 	isSlice, isStruct := false, false
@@ -288,12 +274,7 @@
 }
 
 // fieldAlias parses a field tag to get a field alias.
-<<<<<<< HEAD
-func (c *cache) fieldAlias(field reflect.StructField, tagName string) string {
-	var alias string
-=======
-func fieldAlias(field reflect.StructField, tagName string) (alias string, options tagOptions) {
->>>>>>> 6f159e38
+func (c *cache) fieldAlias(field reflect.StructField, tagName string) (alias string, options tagOptions) {
 	if tag := field.Tag.Get(tagName); tag != "" {
 		alias, options = parseTag(tag)
 	}
