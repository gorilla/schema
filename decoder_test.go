// Copyright 2012 The Gorilla Authors. All rights reserved.
// Use of this source code is governed by a BSD-style
// license that can be found in the LICENSE file.

package schema

import (
	"encoding/hex"
	"errors"
	"reflect"
	"strings"
	"testing"
	"time"
	"unicode"
)

type IntAlias int

type rudeBool bool

func (id *rudeBool) UnmarshalText(text []byte) error {
	value := string(text)
	switch {
	case strings.EqualFold("Yup", value):
		*id = true
	case strings.EqualFold("Nope", value):
		*id = false
	default:
		return errors.New("value must be yup or nope")
	}
	return nil
}

// All cases we want to cover, in a nutshell.
type S1 struct {
	F01 int         `schema:"f1"`
	F02 *int        `schema:"f2"`
	F03 []int       `schema:"f3"`
	F04 []*int      `schema:"f4"`
	F05 *[]int      `schema:"f5"`
	F06 *[]*int     `schema:"f6"`
	F07 S2          `schema:"f7"`
	F08 *S1         `schema:"f8"`
	F09 int         `schema:"-"`
	F10 []S1        `schema:"f10"`
	F11 []*S1       `schema:"f11"`
	F12 *[]S1       `schema:"f12"`
	F13 *[]*S1      `schema:"f13"`
	F14 int         `schema:"f14"`
	F15 IntAlias    `schema:"f15"`
	F16 []IntAlias  `schema:"f16"`
	F17 S19         `schema:"f17"`
	F18 rudeBool    `schema:"f18"`
	F19 *rudeBool   `schema:"f19"`
	F20 []rudeBool  `schema:"f20"`
	F21 []*rudeBool `schema:"f21"`
}

type S2 struct {
	F01 *[]*int `schema:"f1"`
}

type S19 [2]byte

func (id *S19) UnmarshalText(text []byte) error {
	buf, err := hex.DecodeString(string(text))
	if err != nil {
		return err
	}
	if len(buf) > len(*id) {
		return errors.New("out of range")
	}
	for i := range buf {
		(*id)[i] = buf[i]
	}
	return nil
}

func TestAll(t *testing.T) {
	v := map[string][]string{
		"f1":             {"1"},
		"f2":             {"2"},
		"f3":             {"31", "32"},
		"f4":             {"41", "42"},
		"f5":             {"51", "52"},
		"f6":             {"61", "62"},
		"f7.f1":          {"71", "72"},
		"f8.f8.f7.f1":    {"81", "82"},
		"f9":             {"9"},
		"f10.0.f10.0.f6": {"101", "102"},
		"f10.0.f10.1.f6": {"103", "104"},
		"f11.0.f11.0.f6": {"111", "112"},
		"f11.0.f11.1.f6": {"113", "114"},
		"f12.0.f12.0.f6": {"121", "122"},
		"f12.0.f12.1.f6": {"123", "124"},
		"f13.0.f13.0.f6": {"131", "132"},
		"f13.0.f13.1.f6": {"133", "134"},
		"f14":            {},
		"f15":            {"151"},
		"f16":            {"161", "162"},
		"f17":            {"1a2b"},
		"f18":            {"yup"},
		"f19":            {"nope"},
		"f20":            {"nope", "yup"},
		"f21":            {"yup", "nope"},
	}
	f2 := 2
	f41, f42 := 41, 42
	f61, f62 := 61, 62
	f71, f72 := 71, 72
	f81, f82 := 81, 82
	f101, f102, f103, f104 := 101, 102, 103, 104
	f111, f112, f113, f114 := 111, 112, 113, 114
	f121, f122, f123, f124 := 121, 122, 123, 124
	f131, f132, f133, f134 := 131, 132, 133, 134
	var f151 IntAlias = 151
	var f161, f162 IntAlias = 161, 162
	var f152, f153 rudeBool = true, false
	e := S1{
		F01: 1,
		F02: &f2,
		F03: []int{31, 32},
		F04: []*int{&f41, &f42},
		F05: &[]int{51, 52},
		F06: &[]*int{&f61, &f62},
		F07: S2{
			F01: &[]*int{&f71, &f72},
		},
		F08: &S1{
			F08: &S1{
				F07: S2{
					F01: &[]*int{&f81, &f82},
				},
			},
		},
		F09: 0,
		F10: []S1{
			S1{
				F10: []S1{
					S1{F06: &[]*int{&f101, &f102}},
					S1{F06: &[]*int{&f103, &f104}},
				},
			},
		},
		F11: []*S1{
			&S1{
				F11: []*S1{
					&S1{F06: &[]*int{&f111, &f112}},
					&S1{F06: &[]*int{&f113, &f114}},
				},
			},
		},
		F12: &[]S1{
			S1{
				F12: &[]S1{
					S1{F06: &[]*int{&f121, &f122}},
					S1{F06: &[]*int{&f123, &f124}},
				},
			},
		},
		F13: &[]*S1{
			&S1{
				F13: &[]*S1{
					&S1{F06: &[]*int{&f131, &f132}},
					&S1{F06: &[]*int{&f133, &f134}},
				},
			},
		},
		F14: 0,
		F15: f151,
		F16: []IntAlias{f161, f162},
		F17: S19{0x1a, 0x2b},
		F18: f152,
		F19: &f153,
		F20: []rudeBool{f153, f152},
		F21: []*rudeBool{&f152, &f153},
	}

	s := &S1{}
	_ = NewDecoder().Decode(s, v)

	vals := func(values []*int) []int {
		r := make([]int, len(values))
		for k, v := range values {
			r[k] = *v
		}
		return r
	}

	if s.F01 != e.F01 {
		t.Errorf("f1: expected %v, got %v", e.F01, s.F01)
	}
	if s.F02 == nil {
		t.Errorf("f2: expected %v, got nil", *e.F02)
	} else if *s.F02 != *e.F02 {
		t.Errorf("f2: expected %v, got %v", *e.F02, *s.F02)
	}
	if s.F03 == nil {
		t.Errorf("f3: expected %v, got nil", e.F03)
	} else if len(s.F03) != 2 || s.F03[0] != e.F03[0] || s.F03[1] != e.F03[1] {
		t.Errorf("f3: expected %v, got %v", e.F03, s.F03)
	}
	if s.F04 == nil {
		t.Errorf("f4: expected %v, got nil", e.F04)
	} else {
		if len(s.F04) != 2 || *(s.F04)[0] != *(e.F04)[0] || *(s.F04)[1] != *(e.F04)[1] {
			t.Errorf("f4: expected %v, got %v", vals(e.F04), vals(s.F04))
		}
	}
	if s.F05 == nil {
		t.Errorf("f5: expected %v, got nil", e.F05)
	} else {
		sF05, eF05 := *s.F05, *e.F05
		if len(sF05) != 2 || sF05[0] != eF05[0] || sF05[1] != eF05[1] {
			t.Errorf("f5: expected %v, got %v", eF05, sF05)
		}
	}
	if s.F06 == nil {
		t.Errorf("f6: expected %v, got nil", vals(*e.F06))
	} else {
		sF06, eF06 := *s.F06, *e.F06
		if len(sF06) != 2 || *(sF06)[0] != *(eF06)[0] || *(sF06)[1] != *(eF06)[1] {
			t.Errorf("f6: expected %v, got %v", vals(eF06), vals(sF06))
		}
	}
	if s.F07.F01 == nil {
		t.Errorf("f7.f1: expected %v, got nil", vals(*e.F07.F01))
	} else {
		sF07, eF07 := *s.F07.F01, *e.F07.F01
		if len(sF07) != 2 || *(sF07)[0] != *(eF07)[0] || *(sF07)[1] != *(eF07)[1] {
			t.Errorf("f7.f1: expected %v, got %v", vals(eF07), vals(sF07))
		}
	}
	if s.F08 == nil {
		t.Errorf("f8: got nil")
	} else if s.F08.F08 == nil {
		t.Errorf("f8.f8: got nil")
	} else if s.F08.F08.F07.F01 == nil {
		t.Errorf("f8.f8.f7.f1: expected %v, got nil", vals(*e.F08.F08.F07.F01))
	} else {
		sF08, eF08 := *s.F08.F08.F07.F01, *e.F08.F08.F07.F01
		if len(sF08) != 2 || *(sF08)[0] != *(eF08)[0] || *(sF08)[1] != *(eF08)[1] {
			t.Errorf("f8.f8.f7.f1: expected %v, got %v", vals(eF08), vals(sF08))
		}
	}
	if s.F09 != e.F09 {
		t.Errorf("f9: expected %v, got %v", e.F09, s.F09)
	}
	if s.F10 == nil {
		t.Errorf("f10: got nil")
	} else if len(s.F10) != 1 {
		t.Errorf("f10: expected 1 element, got %v", s.F10)
	} else {
		if len(s.F10[0].F10) != 2 {
			t.Errorf("f10.0.f10: expected 1 element, got %v", s.F10[0].F10)
		} else {
			sF10, eF10 := *s.F10[0].F10[0].F06, *e.F10[0].F10[0].F06
			if sF10 == nil {
				t.Errorf("f10.0.f10.0.f6: expected %v, got nil", vals(eF10))
			} else {
				if len(sF10) != 2 || *(sF10)[0] != *(eF10)[0] || *(sF10)[1] != *(eF10)[1] {
					t.Errorf("f10.0.f10.0.f6: expected %v, got %v", vals(eF10), vals(sF10))
				}
			}
			sF10, eF10 = *s.F10[0].F10[1].F06, *e.F10[0].F10[1].F06
			if sF10 == nil {
				t.Errorf("f10.0.f10.0.f6: expected %v, got nil", vals(eF10))
			} else {
				if len(sF10) != 2 || *(sF10)[0] != *(eF10)[0] || *(sF10)[1] != *(eF10)[1] {
					t.Errorf("f10.0.f10.0.f6: expected %v, got %v", vals(eF10), vals(sF10))
				}
			}
		}
	}
	if s.F11 == nil {
		t.Errorf("f11: got nil")
	} else if len(s.F11) != 1 {
		t.Errorf("f11: expected 1 element, got %v", s.F11)
	} else {
		if len(s.F11[0].F11) != 2 {
			t.Errorf("f11.0.f11: expected 1 element, got %v", s.F11[0].F11)
		} else {
			sF11, eF11 := *s.F11[0].F11[0].F06, *e.F11[0].F11[0].F06
			if sF11 == nil {
				t.Errorf("f11.0.f11.0.f6: expected %v, got nil", vals(eF11))
			} else {
				if len(sF11) != 2 || *(sF11)[0] != *(eF11)[0] || *(sF11)[1] != *(eF11)[1] {
					t.Errorf("f11.0.f11.0.f6: expected %v, got %v", vals(eF11), vals(sF11))
				}
			}
			sF11, eF11 = *s.F11[0].F11[1].F06, *e.F11[0].F11[1].F06
			if sF11 == nil {
				t.Errorf("f11.0.f11.0.f6: expected %v, got nil", vals(eF11))
			} else {
				if len(sF11) != 2 || *(sF11)[0] != *(eF11)[0] || *(sF11)[1] != *(eF11)[1] {
					t.Errorf("f11.0.f11.0.f6: expected %v, got %v", vals(eF11), vals(sF11))
				}
			}
		}
	}
	if s.F12 == nil {
		t.Errorf("f12: got nil")
	} else if len(*s.F12) != 1 {
		t.Errorf("f12: expected 1 element, got %v", *s.F12)
	} else {
		sF12, eF12 := *(s.F12), *(e.F12)
		if len(*sF12[0].F12) != 2 {
			t.Errorf("f12.0.f12: expected 1 element, got %v", *sF12[0].F12)
		} else {
			sF122, eF122 := *(*sF12[0].F12)[0].F06, *(*eF12[0].F12)[0].F06
			if sF122 == nil {
				t.Errorf("f12.0.f12.0.f6: expected %v, got nil", vals(eF122))
			} else {
				if len(sF122) != 2 || *(sF122)[0] != *(eF122)[0] || *(sF122)[1] != *(eF122)[1] {
					t.Errorf("f12.0.f12.0.f6: expected %v, got %v", vals(eF122), vals(sF122))
				}
			}
			sF122, eF122 = *(*sF12[0].F12)[1].F06, *(*eF12[0].F12)[1].F06
			if sF122 == nil {
				t.Errorf("f12.0.f12.0.f6: expected %v, got nil", vals(eF122))
			} else {
				if len(sF122) != 2 || *(sF122)[0] != *(eF122)[0] || *(sF122)[1] != *(eF122)[1] {
					t.Errorf("f12.0.f12.0.f6: expected %v, got %v", vals(eF122), vals(sF122))
				}
			}
		}
	}
	if s.F13 == nil {
		t.Errorf("f13: got nil")
	} else if len(*s.F13) != 1 {
		t.Errorf("f13: expected 1 element, got %v", *s.F13)
	} else {
		sF13, eF13 := *(s.F13), *(e.F13)
		if len(*sF13[0].F13) != 2 {
			t.Errorf("f13.0.f13: expected 1 element, got %v", *sF13[0].F13)
		} else {
			sF132, eF132 := *(*sF13[0].F13)[0].F06, *(*eF13[0].F13)[0].F06
			if sF132 == nil {
				t.Errorf("f13.0.f13.0.f6: expected %v, got nil", vals(eF132))
			} else {
				if len(sF132) != 2 || *(sF132)[0] != *(eF132)[0] || *(sF132)[1] != *(eF132)[1] {
					t.Errorf("f13.0.f13.0.f6: expected %v, got %v", vals(eF132), vals(sF132))
				}
			}
			sF132, eF132 = *(*sF13[0].F13)[1].F06, *(*eF13[0].F13)[1].F06
			if sF132 == nil {
				t.Errorf("f13.0.f13.0.f6: expected %v, got nil", vals(eF132))
			} else {
				if len(sF132) != 2 || *(sF132)[0] != *(eF132)[0] || *(sF132)[1] != *(eF132)[1] {
					t.Errorf("f13.0.f13.0.f6: expected %v, got %v", vals(eF132), vals(sF132))
				}
			}
		}
	}
	if s.F14 != e.F14 {
		t.Errorf("f14: expected %v, got %v", e.F14, s.F14)
	}
	if s.F15 != e.F15 {
		t.Errorf("f15: expected %v, got %v", e.F15, s.F15)
	}
	if s.F16 == nil {
		t.Errorf("f16: nil")
	} else if len(s.F16) != len(e.F16) {
		t.Errorf("f16: expected len %d, got %d", len(e.F16), len(s.F16))
	} else if !reflect.DeepEqual(s.F16, e.F16) {
		t.Errorf("f16: expected %v, got %v", e.F16, s.F16)
	}
	if s.F17 != e.F17 {
		t.Errorf("f17: expected %v, got %v", e.F17, s.F17)
	}
	if s.F18 != e.F18 {
		t.Errorf("f18: expected %v, got %v", e.F18, s.F18)
	}
	if *s.F19 != *e.F19 {
		t.Errorf("f19: expected %v, got %v", *e.F19, *s.F19)
	}
	if s.F20 == nil {
		t.Errorf("f20: nil")
	} else if len(s.F20) != len(e.F20) {
		t.Errorf("f20: expected %v, got %v", e.F20, s.F20)
	} else if !reflect.DeepEqual(s.F20, e.F20) {
		t.Errorf("f20: expected %v, got %v", e.F20, s.F20)
	}
	if s.F21 == nil {
		t.Errorf("f21: nil")
	} else if len(s.F21) != len(e.F21) {
		t.Errorf("f21: expected length %d, got %d", len(e.F21), len(s.F21))
	} else if !reflect.DeepEqual(s.F21, e.F21) {
		t.Errorf("f21: expected %v, got %v", e.F21, s.F21)
	}
}

func BenchmarkAll(b *testing.B) {
	v := map[string][]string{
		"f1":             {"1"},
		"f2":             {"2"},
		"f3":             {"31", "32"},
		"f4":             {"41", "42"},
		"f5":             {"51", "52"},
		"f6":             {"61", "62"},
		"f7.f1":          {"71", "72"},
		"f8.f8.f7.f1":    {"81", "82"},
		"f9":             {"9"},
		"f10.0.f10.0.f6": {"101", "102"},
		"f10.0.f10.1.f6": {"103", "104"},
		"f11.0.f11.0.f6": {"111", "112"},
		"f11.0.f11.1.f6": {"113", "114"},
		"f12.0.f12.0.f6": {"121", "122"},
		"f12.0.f12.1.f6": {"123", "124"},
		"f13.0.f13.0.f6": {"131", "132"},
		"f13.0.f13.1.f6": {"133", "134"},
	}

	b.ResetTimer()

	for i := 0; i < b.N; i++ {
		s := &S1{}
		_ = NewDecoder().Decode(s, v)
	}
}

// ----------------------------------------------------------------------------

type S3 struct {
	F01 bool
	F02 float32
	F03 float64
	F04 int
	F05 int8
	F06 int16
	F07 int32
	F08 int64
	F09 string
	F10 uint
	F11 uint8
	F12 uint16
	F13 uint32
	F14 uint64
}

func TestDefaultConverters(t *testing.T) {
	v := map[string][]string{
		"F01": {"true"},
		"F02": {"4.2"},
		"F03": {"4.3"},
		"F04": {"-42"},
		"F05": {"-43"},
		"F06": {"-44"},
		"F07": {"-45"},
		"F08": {"-46"},
		"F09": {"foo"},
		"F10": {"42"},
		"F11": {"43"},
		"F12": {"44"},
		"F13": {"45"},
		"F14": {"46"},
	}
	e := S3{
		F01: true,
		F02: 4.2,
		F03: 4.3,
		F04: -42,
		F05: -43,
		F06: -44,
		F07: -45,
		F08: -46,
		F09: "foo",
		F10: 42,
		F11: 43,
		F12: 44,
		F13: 45,
		F14: 46,
	}
	s := &S3{}
	_ = NewDecoder().Decode(s, v)
	if s.F01 != e.F01 {
		t.Errorf("F01: expected %v, got %v", e.F01, s.F01)
	}
	if s.F02 != e.F02 {
		t.Errorf("F02: expected %v, got %v", e.F02, s.F02)
	}
	if s.F03 != e.F03 {
		t.Errorf("F03: expected %v, got %v", e.F03, s.F03)
	}
	if s.F04 != e.F04 {
		t.Errorf("F04: expected %v, got %v", e.F04, s.F04)
	}
	if s.F05 != e.F05 {
		t.Errorf("F05: expected %v, got %v", e.F05, s.F05)
	}
	if s.F06 != e.F06 {
		t.Errorf("F06: expected %v, got %v", e.F06, s.F06)
	}
	if s.F07 != e.F07 {
		t.Errorf("F07: expected %v, got %v", e.F07, s.F07)
	}
	if s.F08 != e.F08 {
		t.Errorf("F08: expected %v, got %v", e.F08, s.F08)
	}
	if s.F09 != e.F09 {
		t.Errorf("F09: expected %v, got %v", e.F09, s.F09)
	}
	if s.F10 != e.F10 {
		t.Errorf("F10: expected %v, got %v", e.F10, s.F10)
	}
	if s.F11 != e.F11 {
		t.Errorf("F11: expected %v, got %v", e.F11, s.F11)
	}
	if s.F12 != e.F12 {
		t.Errorf("F12: expected %v, got %v", e.F12, s.F12)
	}
	if s.F13 != e.F13 {
		t.Errorf("F13: expected %v, got %v", e.F13, s.F13)
	}
	if s.F14 != e.F14 {
		t.Errorf("F14: expected %v, got %v", e.F14, s.F14)
	}
}

func TestOn(t *testing.T) {
	v := map[string][]string{
		"F01": {"on"},
	}
	s := S3{}
	err := NewDecoder().Decode(&s, v)
	if err != nil {
		t.Fatal(err)
	}
	if !s.F01 {
		t.Fatal("Value was not set to true")
	}
}

// ----------------------------------------------------------------------------

func TestInlineStruct(t *testing.T) {
	s1 := &struct {
		F01 bool
	}{}
	s2 := &struct {
		F01 int
	}{}
	v1 := map[string][]string{
		"F01": {"true"},
	}
	v2 := map[string][]string{
		"F01": {"42"},
	}
	decoder := NewDecoder()
	_ = decoder.Decode(s1, v1)
	if s1.F01 != true {
		t.Errorf("s1: expected %v, got %v", true, s1.F01)
	}
	_ = decoder.Decode(s2, v2)
	if s2.F01 != 42 {
		t.Errorf("s2: expected %v, got %v", 42, s2.F01)
	}
}

// ----------------------------------------------------------------------------

type Foo struct {
	F01 int
	F02 Bar
	Bif []Baz
}

type Bar struct {
	F01 string
	F02 string
	F03 string
	F14 string
	S05 string
	Str string
}

type Baz struct {
	F99 []string
}

func TestSimpleExample(t *testing.T) {
	data := map[string][]string{
		"F01":       {"1"},
		"F02.F01":   {"S1"},
		"F02.F02":   {"S2"},
		"F02.F03":   {"S3"},
		"F02.F14":   {"S4"},
		"F02.S05":   {"S5"},
		"F02.Str":   {"Str"},
		"Bif.0.F99": {"A", "B", "C"},
	}

	e := &Foo{
		F01: 1,
		F02: Bar{
			F01: "S1",
			F02: "S2",
			F03: "S3",
			F14: "S4",
			S05: "S5",
			Str: "Str",
		},
		Bif: []Baz{{
			F99: []string{"A", "B", "C"}},
		},
	}

	s := &Foo{}
	_ = NewDecoder().Decode(s, data)

	if s.F01 != e.F01 {
		t.Errorf("F01: expected %v, got %v", e.F01, s.F01)
	}
	if s.F02.F01 != e.F02.F01 {
		t.Errorf("F02.F01: expected %v, got %v", e.F02.F01, s.F02.F01)
	}
	if s.F02.F02 != e.F02.F02 {
		t.Errorf("F02.F02: expected %v, got %v", e.F02.F02, s.F02.F02)
	}
	if s.F02.F03 != e.F02.F03 {
		t.Errorf("F02.F03: expected %v, got %v", e.F02.F03, s.F02.F03)
	}
	if s.F02.F14 != e.F02.F14 {
		t.Errorf("F02.F14: expected %v, got %v", e.F02.F14, s.F02.F14)
	}
	if s.F02.S05 != e.F02.S05 {
		t.Errorf("F02.S05: expected %v, got %v", e.F02.S05, s.F02.S05)
	}
	if s.F02.Str != e.F02.Str {
		t.Errorf("F02.Str: expected %v, got %v", e.F02.Str, s.F02.Str)
	}
	if len(s.Bif) != len(e.Bif) {
		t.Errorf("Bif len: expected %d, got %d", len(e.Bif), len(s.Bif))
	} else {
		if len(s.Bif[0].F99) != len(e.Bif[0].F99) {
			t.Errorf("Bif[0].F99 len: expected %d, got %d", len(e.Bif[0].F99), len(s.Bif[0].F99))
		}
	}
}

// ----------------------------------------------------------------------------

type S4 struct {
	F01 int64
	F02 float64
	F03 bool
	F04 rudeBool
}

func TestConversionError(t *testing.T) {
	data := map[string][]string{
		"F01": {"foo"},
		"F02": {"bar"},
		"F03": {"baz"},
		"F04": {"not-a-yes-or-nope"},
	}
	s := &S4{}
	e := NewDecoder().Decode(s, data)

	m := e.(MultiError)
	if len(m) != 4 {
		t.Errorf("Expected 3 errors, got %v", m)
	}
}

// ----------------------------------------------------------------------------

type S5 struct {
	F01 []string
}

func TestEmptyValue(t *testing.T) {
	data := map[string][]string{
		"F01": {"", "foo"},
	}
	s := &S5{}
	NewDecoder().Decode(s, data)
	if len(s.F01) != 1 {
		t.Errorf("Expected 1 values in F01")
	}
}

func TestEmptyValueZeroEmpty(t *testing.T) {
	data := map[string][]string{
		"F01": {"", "foo"},
	}
	s := S5{}
	d := NewDecoder()
	d.ZeroEmpty(true)
	err := d.Decode(&s, data)
	if err != nil {
		t.Fatal(err)
	}
	if len(s.F01) != 2 {
		t.Errorf("Expected 1 values in F01")
	}
}

// ----------------------------------------------------------------------------

type S6 struct {
	id string
}

func TestUnexportedField(t *testing.T) {
	data := map[string][]string{
		"id": {"identifier"},
	}
	s := &S6{}
	NewDecoder().Decode(s, data)
	if s.id != "" {
		t.Errorf("Unexported field expected to be ignored")
	}
}

// ----------------------------------------------------------------------------

type S7 struct {
	ID string
}

func TestMultipleValues(t *testing.T) {
	data := map[string][]string{
		"ID": {"0", "1"},
	}

	s := S7{}
	NewDecoder().Decode(&s, data)
	if s.ID != "1" {
		t.Errorf("Last defined value must be used when multiple values for same field are provided")
	}
}

type S8 struct {
	ID string `json:"id"`
}

func TestSetAliasTag(t *testing.T) {
	data := map[string][]string{
		"id": {"foo"},
	}

	s := S8{}
	dec := NewDecoder()
	dec.SetAliasTag("json")
	dec.Decode(&s, data)
	if s.ID != "foo" {
		t.Fatalf("Bad value: got %q, want %q", s.ID, "foo")
	}
}

func TestZeroEmpty(t *testing.T) {
	data := map[string][]string{
		"F01": {""},
		"F03": {"true"},
	}
	s := S4{1, 1, false, false}
	d := NewDecoder()
	d.ZeroEmpty(true)

	err := d.Decode(&s, data)
	if err != nil {
		t.Fatal(err)
	}
	if s.F01 != 0 {
		t.Errorf("F01: got %v, want %v", s.F01, 0)
	}
	if s.F02 != 1 {
		t.Errorf("F02: got %v, want %v", s.F02, 1)
	}
	if s.F03 != true {
		t.Errorf("F03: got %v, want %v", s.F03, true)
	}
}

func TestNoZeroEmpty(t *testing.T) {
	data := map[string][]string{
		"F01": {""},
		"F03": {"true"},
	}
	s := S4{1, 1, false, false}
	d := NewDecoder()
	d.ZeroEmpty(false)
	err := d.Decode(&s, data)
	if err != nil {
		t.Fatal(err)
	}
	if s.F01 != 1 {
		t.Errorf("F01: got %v, want %v", s.F01, 1)
	}
	if s.F02 != 1 {
		t.Errorf("F02: got %v, want %v", s.F02, 1)
	}
	if s.F03 != true {
		t.Errorf("F03: got %v, want %v", s.F03, true)
	}
	if s.F04 != false {
		t.Errorf("F04: got %v, want %v", s.F04, false)
	}
}

// ----------------------------------------------------------------------------

type S9 struct {
	Id string
}

type S10 struct {
	S9
}

func TestEmbeddedField(t *testing.T) {
	data := map[string][]string{
		"Id": {"identifier"},
	}
	s := &S10{}
	NewDecoder().Decode(s, data)
	if s.Id != "identifier" {
		t.Errorf("Missing support for embedded fields")
	}
}

type S11 struct {
	S10
}

func TestMultipleLevelEmbeddedField(t *testing.T) {
	data := map[string][]string{
		"Id": {"identifier"},
	}
	s := &S11{}
	err := NewDecoder().Decode(s, data)
	if s.Id != "identifier" {
		t.Errorf("Missing support for multiple-level embedded fields (%v)", err)
	}
}

func TestInvalidPath(t *testing.T) {
	data := map[string][]string{
		"Foo.Bar": {"baz"},
	}
	s := S9{}
	err := NewDecoder().Decode(&s, data)
	expectedErr := `schema: invalid path "Foo.Bar"`
	if err.Error() != expectedErr {
		t.Fatalf("got %q, want %q", err, expectedErr)
	}
}

func TestInvalidPathIgnoreUnknownKeys(t *testing.T) {
	data := map[string][]string{
		"Foo.Bar": {"baz"},
	}
	s := S9{}
	dec := NewDecoder()
	dec.IgnoreUnknownKeys(true)
	err := dec.Decode(&s, data)
	if err != nil {
		t.Fatal(err)
	}
}

// ----------------------------------------------------------------------------

type S1NT struct {
	F1  int
	F2  *int
	F3  []int
	F4  []*int
	F5  *[]int
	F6  *[]*int
	F7  S2
	F8  *S1
	F9  int `schema:"-"`
	F10 []S1
	F11 []*S1
	F12 *[]S1
	F13 *[]*S1
}

func TestAllNT(t *testing.T) {
	v := map[string][]string{
		"f1":             {"1"},
		"f2":             {"2"},
		"f3":             {"31", "32"},
		"f4":             {"41", "42"},
		"f5":             {"51", "52"},
		"f6":             {"61", "62"},
		"f7.f1":          {"71", "72"},
		"f8.f8.f7.f1":    {"81", "82"},
		"f9":             {"9"},
		"f10.0.f10.0.f6": {"101", "102"},
		"f10.0.f10.1.f6": {"103", "104"},
		"f11.0.f11.0.f6": {"111", "112"},
		"f11.0.f11.1.f6": {"113", "114"},
		"f12.0.f12.0.f6": {"121", "122"},
		"f12.0.f12.1.f6": {"123", "124"},
		"f13.0.f13.0.f6": {"131", "132"},
		"f13.0.f13.1.f6": {"133", "134"},
	}
	f2 := 2
	f41, f42 := 41, 42
	f61, f62 := 61, 62
	f71, f72 := 71, 72
	f81, f82 := 81, 82
	f101, f102, f103, f104 := 101, 102, 103, 104
	f111, f112, f113, f114 := 111, 112, 113, 114
	f121, f122, f123, f124 := 121, 122, 123, 124
	f131, f132, f133, f134 := 131, 132, 133, 134
	e := S1NT{
		F1: 1,
		F2: &f2,
		F3: []int{31, 32},
		F4: []*int{&f41, &f42},
		F5: &[]int{51, 52},
		F6: &[]*int{&f61, &f62},
		F7: S2{
			F01: &[]*int{&f71, &f72},
		},
		F8: &S1{
			F08: &S1{
				F07: S2{
					F01: &[]*int{&f81, &f82},
				},
			},
		},
		F9: 0,
		F10: []S1{
			S1{
				F10: []S1{
					S1{F06: &[]*int{&f101, &f102}},
					S1{F06: &[]*int{&f103, &f104}},
				},
			},
		},
		F11: []*S1{
			&S1{
				F11: []*S1{
					&S1{F06: &[]*int{&f111, &f112}},
					&S1{F06: &[]*int{&f113, &f114}},
				},
			},
		},
		F12: &[]S1{
			S1{
				F12: &[]S1{
					S1{F06: &[]*int{&f121, &f122}},
					S1{F06: &[]*int{&f123, &f124}},
				},
			},
		},
		F13: &[]*S1{
			&S1{
				F13: &[]*S1{
					&S1{F06: &[]*int{&f131, &f132}},
					&S1{F06: &[]*int{&f133, &f134}},
				},
			},
		},
	}

	s := &S1NT{}
	_ = NewDecoder().Decode(s, v)

	vals := func(values []*int) []int {
		r := make([]int, len(values))
		for k, v := range values {
			r[k] = *v
		}
		return r
	}

	if s.F1 != e.F1 {
		t.Errorf("f1: expected %v, got %v", e.F1, s.F1)
	}
	if s.F2 == nil {
		t.Errorf("f2: expected %v, got nil", *e.F2)
	} else if *s.F2 != *e.F2 {
		t.Errorf("f2: expected %v, got %v", *e.F2, *s.F2)
	}
	if s.F3 == nil {
		t.Errorf("f3: expected %v, got nil", e.F3)
	} else if len(s.F3) != 2 || s.F3[0] != e.F3[0] || s.F3[1] != e.F3[1] {
		t.Errorf("f3: expected %v, got %v", e.F3, s.F3)
	}
	if s.F4 == nil {
		t.Errorf("f4: expected %v, got nil", e.F4)
	} else {
		if len(s.F4) != 2 || *(s.F4)[0] != *(e.F4)[0] || *(s.F4)[1] != *(e.F4)[1] {
			t.Errorf("f4: expected %v, got %v", vals(e.F4), vals(s.F4))
		}
	}
	if s.F5 == nil {
		t.Errorf("f5: expected %v, got nil", e.F5)
	} else {
		sF5, eF5 := *s.F5, *e.F5
		if len(sF5) != 2 || sF5[0] != eF5[0] || sF5[1] != eF5[1] {
			t.Errorf("f5: expected %v, got %v", eF5, sF5)
		}
	}
	if s.F6 == nil {
		t.Errorf("f6: expected %v, got nil", vals(*e.F6))
	} else {
		sF6, eF6 := *s.F6, *e.F6
		if len(sF6) != 2 || *(sF6)[0] != *(eF6)[0] || *(sF6)[1] != *(eF6)[1] {
			t.Errorf("f6: expected %v, got %v", vals(eF6), vals(sF6))
		}
	}
	if s.F7.F01 == nil {
		t.Errorf("f7.f1: expected %v, got nil", vals(*e.F7.F01))
	} else {
		sF7, eF7 := *s.F7.F01, *e.F7.F01
		if len(sF7) != 2 || *(sF7)[0] != *(eF7)[0] || *(sF7)[1] != *(eF7)[1] {
			t.Errorf("f7.f1: expected %v, got %v", vals(eF7), vals(sF7))
		}
	}
	if s.F8 == nil {
		t.Errorf("f8: got nil")
	} else if s.F8.F08 == nil {
		t.Errorf("f8.f8: got nil")
	} else if s.F8.F08.F07.F01 == nil {
		t.Errorf("f8.f8.f7.f1: expected %v, got nil", vals(*e.F8.F08.F07.F01))
	} else {
		sF8, eF8 := *s.F8.F08.F07.F01, *e.F8.F08.F07.F01
		if len(sF8) != 2 || *(sF8)[0] != *(eF8)[0] || *(sF8)[1] != *(eF8)[1] {
			t.Errorf("f8.f8.f7.f1: expected %v, got %v", vals(eF8), vals(sF8))
		}
	}
	if s.F9 != e.F9 {
		t.Errorf("f9: expected %v, got %v", e.F9, s.F9)
	}
	if s.F10 == nil {
		t.Errorf("f10: got nil")
	} else if len(s.F10) != 1 {
		t.Errorf("f10: expected 1 element, got %v", s.F10)
	} else {
		if len(s.F10[0].F10) != 2 {
			t.Errorf("f10.0.f10: expected 1 element, got %v", s.F10[0].F10)
		} else {
			sF10, eF10 := *s.F10[0].F10[0].F06, *e.F10[0].F10[0].F06
			if sF10 == nil {
				t.Errorf("f10.0.f10.0.f6: expected %v, got nil", vals(eF10))
			} else {
				if len(sF10) != 2 || *(sF10)[0] != *(eF10)[0] || *(sF10)[1] != *(eF10)[1] {
					t.Errorf("f10.0.f10.0.f6: expected %v, got %v", vals(eF10), vals(sF10))
				}
			}
			sF10, eF10 = *s.F10[0].F10[1].F06, *e.F10[0].F10[1].F06
			if sF10 == nil {
				t.Errorf("f10.0.f10.0.f6: expected %v, got nil", vals(eF10))
			} else {
				if len(sF10) != 2 || *(sF10)[0] != *(eF10)[0] || *(sF10)[1] != *(eF10)[1] {
					t.Errorf("f10.0.f10.0.f6: expected %v, got %v", vals(eF10), vals(sF10))
				}
			}
		}
	}
	if s.F11 == nil {
		t.Errorf("f11: got nil")
	} else if len(s.F11) != 1 {
		t.Errorf("f11: expected 1 element, got %v", s.F11)
	} else {
		if len(s.F11[0].F11) != 2 {
			t.Errorf("f11.0.f11: expected 1 element, got %v", s.F11[0].F11)
		} else {
			sF11, eF11 := *s.F11[0].F11[0].F06, *e.F11[0].F11[0].F06
			if sF11 == nil {
				t.Errorf("f11.0.f11.0.f6: expected %v, got nil", vals(eF11))
			} else {
				if len(sF11) != 2 || *(sF11)[0] != *(eF11)[0] || *(sF11)[1] != *(eF11)[1] {
					t.Errorf("f11.0.f11.0.f6: expected %v, got %v", vals(eF11), vals(sF11))
				}
			}
			sF11, eF11 = *s.F11[0].F11[1].F06, *e.F11[0].F11[1].F06
			if sF11 == nil {
				t.Errorf("f11.0.f11.0.f6: expected %v, got nil", vals(eF11))
			} else {
				if len(sF11) != 2 || *(sF11)[0] != *(eF11)[0] || *(sF11)[1] != *(eF11)[1] {
					t.Errorf("f11.0.f11.0.f6: expected %v, got %v", vals(eF11), vals(sF11))
				}
			}
		}
	}
	if s.F12 == nil {
		t.Errorf("f12: got nil")
	} else if len(*s.F12) != 1 {
		t.Errorf("f12: expected 1 element, got %v", *s.F12)
	} else {
		sF12, eF12 := *(s.F12), *(e.F12)
		if len(*sF12[0].F12) != 2 {
			t.Errorf("f12.0.f12: expected 1 element, got %v", *sF12[0].F12)
		} else {
			sF122, eF122 := *(*sF12[0].F12)[0].F06, *(*eF12[0].F12)[0].F06
			if sF122 == nil {
				t.Errorf("f12.0.f12.0.f6: expected %v, got nil", vals(eF122))
			} else {
				if len(sF122) != 2 || *(sF122)[0] != *(eF122)[0] || *(sF122)[1] != *(eF122)[1] {
					t.Errorf("f12.0.f12.0.f6: expected %v, got %v", vals(eF122), vals(sF122))
				}
			}
			sF122, eF122 = *(*sF12[0].F12)[1].F06, *(*eF12[0].F12)[1].F06
			if sF122 == nil {
				t.Errorf("f12.0.f12.0.f6: expected %v, got nil", vals(eF122))
			} else {
				if len(sF122) != 2 || *(sF122)[0] != *(eF122)[0] || *(sF122)[1] != *(eF122)[1] {
					t.Errorf("f12.0.f12.0.f6: expected %v, got %v", vals(eF122), vals(sF122))
				}
			}
		}
	}
	if s.F13 == nil {
		t.Errorf("f13: got nil")
	} else if len(*s.F13) != 1 {
		t.Errorf("f13: expected 1 element, got %v", *s.F13)
	} else {
		sF13, eF13 := *(s.F13), *(e.F13)
		if len(*sF13[0].F13) != 2 {
			t.Errorf("f13.0.f13: expected 1 element, got %v", *sF13[0].F13)
		} else {
			sF132, eF132 := *(*sF13[0].F13)[0].F06, *(*eF13[0].F13)[0].F06
			if sF132 == nil {
				t.Errorf("f13.0.f13.0.f6: expected %v, got nil", vals(eF132))
			} else {
				if len(sF132) != 2 || *(sF132)[0] != *(eF132)[0] || *(sF132)[1] != *(eF132)[1] {
					t.Errorf("f13.0.f13.0.f6: expected %v, got %v", vals(eF132), vals(sF132))
				}
			}
			sF132, eF132 = *(*sF13[0].F13)[1].F06, *(*eF13[0].F13)[1].F06
			if sF132 == nil {
				t.Errorf("f13.0.f13.0.f6: expected %v, got nil", vals(eF132))
			} else {
				if len(sF132) != 2 || *(sF132)[0] != *(eF132)[0] || *(sF132)[1] != *(eF132)[1] {
					t.Errorf("f13.0.f13.0.f6: expected %v, got %v", vals(eF132), vals(sF132))
				}
			}
		}
	}
}

// ----------------------------------------------------------------------------

type S12A struct {
	ID []int
}

func TestCSVSlice(t *testing.T) {
	data := map[string][]string{
		"ID": {"0,1"},
	}

	s := S12A{}
	NewDecoder().Decode(&s, data)
	if len(s.ID) != 2 {
		t.Errorf("Expected two values in the result list, got %+v", s.ID)
	}
	if s.ID[0] != 0 || s.ID[1] != 1 {
		t.Errorf("Expected []{0, 1} got %+v", s)
	}
}

type S12B struct {
	ID []string
}

//Decode should not split on , into a slice for string only
func TestCSVStringSlice(t *testing.T) {
	data := map[string][]string{
		"ID": {"0,1"},
	}

	s := S12B{}
	NewDecoder().Decode(&s, data)
	if len(s.ID) != 1 {
		t.Errorf("Expected one value in the result list, got %+v", s.ID)
	}
	if s.ID[0] != "0,1" {
		t.Errorf("Expected []{0, 1} got %+v", s)
	}
}

//Invalid data provided by client should not panic (github issue 33)
func TestInvalidDataProvidedByClient(t *testing.T) {
	defer func() {
		if r := recover(); r != nil {
			t.Errorf("Panicked calling decoder.Decode: %v", r)
		}
	}()

	type S struct {
		f string
	}

	data := map[string][]string{
		"f.f": {"v"},
	}

	err := NewDecoder().Decode(new(S), data)
	if err == nil {
		t.Errorf("invalid path in decoder.Decode should return an error.")
	}
}

// underlying cause of error in issue 33
func TestInvalidPathInCacheParsePath(t *testing.T) {
	type S struct {
		f string
	}

	typ := reflect.ValueOf(new(S)).Elem().Type()
	c := newCache()
	_, err := c.parsePath("f.f", typ)
	if err == nil {
		t.Errorf("invalid path in cache.parsePath should return an error.")
	}
}

// issue 32
func TestDecodeToTypedField(t *testing.T) {
	type Aa bool
	s1 := &struct{ Aa }{}
	v1 := map[string][]string{"Aa": {"true"}}
	NewDecoder().Decode(s1, v1)
	if s1.Aa != Aa(true) {
		t.Errorf("s1: expected %v, got %v", true, s1.Aa)
	}
}

// issue 37
func TestRegisterConverter(t *testing.T) {
	type Aa int
	type Bb int
	s1 := &struct {
		Aa
		Bb
	}{}
	decoder := NewDecoder()

	decoder.RegisterConverter(s1.Aa, func(s string) reflect.Value { return reflect.ValueOf(1) })
	decoder.RegisterConverter(s1.Bb, func(s string) reflect.Value { return reflect.ValueOf(2) })

	v1 := map[string][]string{"Aa": {"4"}, "Bb": {"5"}}
	decoder.Decode(s1, v1)

	if s1.Aa != Aa(1) {
		t.Errorf("s1.Aa: expected %v, got %v", 1, s1.Aa)
	}
	if s1.Bb != Bb(2) {
		t.Errorf("s1.Bb: expected %v, got %v", 2, s1.Bb)
	}
}

// Issue #40
func TestRegisterConverterSlice(t *testing.T) {
	decoder := NewDecoder()
	decoder.RegisterConverter([]string{}, func(input string) reflect.Value {
		return reflect.ValueOf(strings.Split(input, ","))
	})

	result := struct {
		Multiple []string `schema:"multiple"`
	}{}

	expected := []string{"one", "two", "three"}
	decoder.Decode(&result, map[string][]string{
		"multiple": []string{"one,two,three"},
	})
	for i := range expected {
		if got, want := expected[i], result.Multiple[i]; got != want {
			t.Errorf("%d: got %s, want %s", i, got, want)
		}
	}
}

func TestRegisterConverterMap(t *testing.T) {
	decoder := NewDecoder()
	decoder.IgnoreUnknownKeys(false)
	decoder.RegisterConverter(map[string]string{}, func(input string) reflect.Value {
		m := make(map[string]string)
		for _, pair := range strings.Split(input, ",") {
			parts := strings.Split(pair, ":")
			switch len(parts) {
			case 2:
				m[parts[0]] = parts[1]
			}
		}
		return reflect.ValueOf(m)
	})

	result := struct {
		Multiple map[string]string `schema:"multiple"`
	}{}

	err := decoder.Decode(&result, map[string][]string{
		"multiple": []string{"a:one,b:two"},
	})
	if err != nil {
		t.Fatal(err)
	}
	expected := map[string]string{"a": "one", "b": "two"}
	for k, v := range expected {
		got, ok := result.Multiple[k]
		if !ok {
			t.Fatalf("got %v, want %v", result.Multiple, expected)
		}
		if got != v {
			t.Errorf("got %s, want %s", got, v)
		}
	}
}

type S13 struct {
	Value []S14
}

type S14 struct {
	F1 string
	F2 string
}

func (n *S14) UnmarshalText(text []byte) error {
	textParts := strings.Split(string(text), " ")
	if len(textParts) < 2 {
		return errors.New("Not a valid name!")
	}

	n.F1, n.F2 = textParts[0], textParts[len(textParts)-1]
	return nil
}

type S15 struct {
	Value []S16
}

type S16 struct {
	F1 string
	F2 string
}

func TestCustomTypeSlice(t *testing.T) {
	data := map[string][]string{
		"Value.0": []string{"Louisa May Alcott"},
		"Value.1": []string{"Florence Nightingale"},
		"Value.2": []string{"Clara Barton"},
	}

	s := S13{}
	decoder := NewDecoder()

	if err := decoder.Decode(&s, data); err != nil {
		t.Fatal(err)
	}

	if len(s.Value) != 3 {
		t.Fatalf("Expected 3 values in the result list, got %+v", s.Value)
	}
	if s.Value[0].F1 != "Louisa" || s.Value[0].F2 != "Alcott" {
		t.Errorf("Expected S14{'Louisa', 'Alcott'} got %+v", s.Value[0])
	}
	if s.Value[1].F1 != "Florence" || s.Value[1].F2 != "Nightingale" {
		t.Errorf("Expected S14{'Florence', 'Nightingale'} got %+v", s.Value[1])
	}
	if s.Value[2].F1 != "Clara" || s.Value[2].F2 != "Barton" {
		t.Errorf("Expected S14{'Clara', 'Barton'} got %+v", s.Value[2])
	}
}

func TestCustomTypeSliceWithError(t *testing.T) {
	data := map[string][]string{
		"Value.0": []string{"Louisa May Alcott"},
		"Value.1": []string{"Florence Nightingale"},
		"Value.2": []string{"Clara"},
	}

	s := S13{}
	decoder := NewDecoder()

	if err := decoder.Decode(&s, data); err == nil {
		t.Error("Not detecting error in conversion")
	}
}

func TestNoTextUnmarshalerTypeSlice(t *testing.T) {
	data := map[string][]string{
		"Value.0": []string{"Louisa May Alcott"},
		"Value.1": []string{"Florence Nightingale"},
		"Value.2": []string{"Clara Barton"},
	}

	s := S15{}
	decoder := NewDecoder()

	if err := decoder.Decode(&s, data); err == nil {
		t.Error("Not detecting when there's no converter")
	}
}

// ----------------------------------------------------------------------------

type S17 struct {
	Value S14
}

type S18 struct {
	Value S16
}

func TestCustomType(t *testing.T) {
	data := map[string][]string{
		"Value": []string{"Louisa May Alcott"},
	}

	s := S17{}
	decoder := NewDecoder()

	if err := decoder.Decode(&s, data); err != nil {
		t.Fatal(err)
	}

	if s.Value.F1 != "Louisa" || s.Value.F2 != "Alcott" {
		t.Errorf("Expected S14{'Louisa', 'Alcott'} got %+v", s.Value)
	}
}

func TestCustomTypeWithError(t *testing.T) {
	data := map[string][]string{
		"Value": []string{"Louisa"},
	}

	s := S17{}
	decoder := NewDecoder()

	if err := decoder.Decode(&s, data); err == nil {
		t.Error("Not detecting error in conversion")
	}
}

func TestNoTextUnmarshalerType(t *testing.T) {
	data := map[string][]string{
		"Value": []string{"Louisa May Alcott"},
	}

	s := S18{}
	decoder := NewDecoder()

	if err := decoder.Decode(&s, data); err == nil {
		t.Error("Not detecting when there's no converter")
	}
}

func TestExpectedType(t *testing.T) {
	data := map[string][]string{
		"bools":   []string{"1", "a"},
		"date":    []string{"invalid"},
		"Foo.Bar": []string{"a", "b"},
	}

	type B struct {
		Bar *int
	}
	type A struct {
		Bools []bool    `schema:"bools"`
		Date  time.Time `schema:"date"`
		Foo   B
	}

	a := A{}

	err := NewDecoder().Decode(&a, data)

	e := err.(MultiError)["bools"].(ConversionError)
	if e.Type != reflect.TypeOf(false) && e.Index == 1 {
		t.Errorf("Expected bool, index: 1 got %+v, index: %d", e.Type, e.Index)
	}
	e = err.(MultiError)["date"].(ConversionError)
	if e.Type != reflect.TypeOf(time.Time{}) {
		t.Errorf("Expected time.Time got %+v", e.Type)
	}
	e = err.(MultiError)["Foo.Bar"].(ConversionError)
	if e.Type != reflect.TypeOf(0) {
		t.Errorf("Expected int got %+v", e.Type)
	}
}

<<<<<<< HEAD
// ------------------- Test custom name converter ---------------------------

type S20 struct {
	FirstField         string
	SecondField        string `schema:"customName"`
	VeryLongThirdField string
}

func TestCustomNameConverter(t *testing.T) {
	data := map[string][]string{
		"first_field":           []string{"first"},
		"second_field":          []string{"second"},
		"customName":            []string{"custom"},
		"very_long_third_field": []string{"third"},
	}
	d := NewDecoder()
	// CamelCase to underscore converter
	d.RegisterNameConverter(func(fieldName string) string {
		var output []rune
		for _, r := range fieldName {
			if !unicode.IsLower(r) {
				if len(output) > 0 {
					output = append(output, '_')
				}
				output = append(output, unicode.ToLower(r))
			} else {
				output = append(output, r)
			}
		}
		return string(output)
	})
	out := &S20{}
	d.Decode(out, data)
	// check simple convertation
	if out.FirstField != "first" {
		t.Errorf("Expected 'first' got '%s'", out.FirstField)
	}
	// check alias from tag
	if out.SecondField != "custom" {
		t.Errorf("Expected 'custom' got '%s'", out.SecondField)
	}
	// check long name
	if out.VeryLongThirdField != "third" {
		t.Errorf("Expected 'third' got '%s'", out.VeryLongThirdField)
=======
type R1 struct {
	A string `schema:"a,required"`
	B struct {
		C int     `schema:"c,required"`
		D float64 `schema:"d"`
		E string  `schema:"e,required"`
	} `schema:"b"`
	F []string `schema:"f,required"`
	G []int    `schema:"g,othertag"`
	H bool     `schema:"h,required"`
}

func TestRequiredField(t *testing.T) {
	var a R1
	v := map[string][]string{
		"a":   []string{"bbb"},
		"b.c": []string{"88"},
		"b.d": []string{"9"},
		"f":   []string{""},
		"h":   []string{"true"},
	}
	err := NewDecoder().Decode(&a, v)
	if err == nil {
		t.Errorf("error nil, b.e is empty expect")
		return
	}
	// b.e empty
	v["b.e"] = []string{""} // empty string
	err = NewDecoder().Decode(&a, v)
	if err == nil {
		t.Errorf("error nil, b.e is empty expect")
		return
	}
	if expected := `b.e is empty`; err.Error() != expected {
		t.Errorf("got %q, want %q", err, expected)
	}

	// all fields ok
	v["b.e"] = []string{"nonempty"}
	err = NewDecoder().Decode(&a, v)
	if err != nil {
		t.Errorf("error: %v", err)
		return
	}

	// set f empty
	v["f"] = []string{}
	err = NewDecoder().Decode(&a, v)
	if err == nil {
		t.Errorf("error nil, f is empty expect")
		return
	}
	if expected := `f is empty`; err.Error() != expected {
		t.Errorf("got %q, want %q", err, expected)
	}
	v["f"] = []string{"nonempty"}

	// b.c type int with empty string
	v["b.c"] = []string{""}
	err = NewDecoder().Decode(&a, v)
	if err == nil {
		t.Errorf("error nil, b.c is empty expect")
		return
	}
	v["b.c"] = []string{"3"}

	// h type bool with empty string
	v["h"] = []string{""}
	err = NewDecoder().Decode(&a, v)
	if err == nil {
		t.Errorf("error nil, h is empty expect")
		return
	}
	if expected := `h is empty`; err.Error() != expected {
		t.Errorf("got %q, want %q", err, expected)
	}
}

func TestRequiredFieldIsMissingCorrectError(t *testing.T) {
	type RM1S struct {
		A string `schema:"rm1aa,required"`
		B string `schema:"rm1bb,required"`
	}
	type RM1 struct {
		RM1S
	}

	var a RM1
	v := map[string][]string{
		"rm1aa": {"aaa"},
	}
	expectedError := "RM1S.rm1bb is empty"
	err := NewDecoder().Decode(&a, v)
	if err.Error() != expectedError {
		t.Errorf("expected %v, got %v", expectedError, err)
	}
}

type AS1 struct {
	A int32 `schema:"a,required"`
	E int32 `schema:"e,required"`
}
type AS2 struct {
	AS1
	B string `schema:"b,required"`
}
type AS3 struct {
	C int32 `schema:"c"`
}

type AS4 struct {
	AS3
	D string `schema:"d"`
}

func TestAnonymousStructField(t *testing.T) {
	patterns := []map[string][]string{
		{
			"a": {"1"},
			"e": {"2"},
			"b": {"abc"},
		},
		{
			"AS1.a": {"1"},
			"AS1.e": {"2"},
			"b":     {"abc"},
		},
	}
	for _, v := range patterns {
		a := AS2{}
		err := NewDecoder().Decode(&a, v)
		if err != nil {
			t.Errorf("Decode failed %s, %#v", err, v)
			continue
		}
		if a.A != 1 {
			t.Errorf("A: expected %v, got %v", 1, a.A)
		}
		if a.E != 2 {
			t.Errorf("E: expected %v, got %v", 2, a.E)
		}
		if a.B != "abc" {
			t.Errorf("B: expected %v, got %v", "abc", a.B)
		}
		if a.AS1.A != 1 {
			t.Errorf("AS1.A: expected %v, got %v", 1, a.AS1.A)
		}
		if a.AS1.E != 2 {
			t.Errorf("AS1.E: expected %v, got %v", 2, a.AS1.E)
		}
	}
	a := AS2{}
	err := NewDecoder().Decode(&a, map[string][]string{
		"e": {"2"},
		"b": {"abc"},
	})
	if err == nil {
		t.Errorf("error nil, a is empty expect")
	}
	patterns = []map[string][]string{
		{
			"c": {"1"},
			"d": {"abc"},
		},
		{
			"AS3.c": {"1"},
			"d":     {"abc"},
		},
	}
	for _, v := range patterns {
		a := AS4{}
		err := NewDecoder().Decode(&a, v)
		if err != nil {
			t.Errorf("Decode failed %s, %#v", err, v)
			continue
		}
		if a.C != 1 {
			t.Errorf("C: expected %v, got %v", 1, a.C)
		}
		if a.D != "abc" {
			t.Errorf("D: expected %v, got %v", "abc", a.D)
		}
		if a.AS3.C != 1 {
			t.Errorf("AS3.C: expected %v, got %v", 1, a.AS3.C)
		}
	}
}

func TestAmbiguousStructField(t *testing.T) {
	type I1 struct {
		X int
	}
	type I2 struct {
		I1
	}
	type B1 struct {
		X bool
	}
	type B2 struct {
		B1
	}
	type IB struct {
		I1
		B1
	}
	type S struct {
		I1
		I2
		B1
		B2
		IB
	}
	dst := S{}
	src := map[string][]string{
		"X":    {"123"},
		"IB.X": {"123"},
	}
	dec := NewDecoder()
	dec.IgnoreUnknownKeys(false)
	err := dec.Decode(&dst, src)
	e, ok := err.(MultiError)
	if !ok || len(e) != 2 {
		t.Errorf("Expected 2 errors, got %#v", err)
	}
	if expected := (UnknownKeyError{Key: "X"}); e["X"] != expected {
		t.Errorf("X: expected %#v, got %#v", expected, e["X"])
	}
	if expected := (UnknownKeyError{Key: "IB.X"}); e["IB.X"] != expected {
		t.Errorf("X: expected %#v, got %#v", expected, e["IB.X"])
	}
	dec.IgnoreUnknownKeys(true)
	err = dec.Decode(&dst, src)
	if err != nil {
		t.Errorf("Decode failed %v", err)
	}

	expected := S{
		I1: I1{X: 123},
		I2: I2{I1: I1{X: 234}},
		B1: B1{X: true},
		B2: B2{B1: B1{X: true}},
		IB: IB{I1: I1{X: 345}, B1: B1{X: true}},
	}
	patterns := []map[string][]string{
		{
			"I1.X":    {"123"},
			"I2.X":    {"234"},
			"B1.X":    {"true"},
			"B2.X":    {"1"},
			"IB.I1.X": {"345"},
			"IB.B1.X": {"on"},
		},
		{
			"I1.X":    {"123"},
			"I2.I1.X": {"234"},
			"B1.X":    {"true"},
			"B2.B1.X": {"1"},
			"IB.I1.X": {"345"},
			"IB.B1.X": {"on"},
		},
	}
	for _, src := range patterns {
		dst := S{}
		dec := NewDecoder()
		dec.IgnoreUnknownKeys(false)
		err := dec.Decode(&dst, src)
		if err != nil {
			t.Errorf("Decode failed %v, %#v", err, src)
		}
		if !reflect.DeepEqual(expected, dst) {
			t.Errorf("Expected %+v, got %+v", expected, dst)
		}
	}
}

func TestComprehensiveDecodingErrors(t *testing.T) {
	type I1 struct {
		V int  `schema:",required"`
		P *int `schema:",required"`
	}
	type I2 struct {
		I1
		J I1
	}
	type S1 struct {
		V string  `schema:"v,required"`
		P *string `schema:"p,required"`
	}
	type S2 struct {
		S1 `schema:"s"`
		T  S1 `schema:"t"`
	}
	type D struct {
		I2
		X S2 `schema:"x"`
		Y S2 `schema:"-"`
	}
	patterns := []map[string][]string{
		{
			"V":       {"invalid"}, // invalid
			"I2.I1.P": {},          // empty
			"I2.J.V":  {""},        // empty
			"I2.J.P":  {"123"},     // ok
			"x.s.v":   {""},        // empty
			"x.s.p":   {""},        // ok
			"x.t.v":   {"abc"},     // ok
			"x.t.p":   {},          // empty
			"Y.s.v":   {"ignored"}, // unknown
		},
		{
			"V":     {"invalid"}, // invalid
			"P":     {},          // empty
			"J.V":   {""},        // empty
			"J.P":   {"123"},     // ok
			"x.v":   {""},        // empty
			"x.p":   {""},        // ok
			"x.t.v": {"abc"},     // ok
			"x.t.p": {},          // empty
			"Y.s.v": {"ignored"}, // unknown
		},
	}
	for _, src := range patterns {
		dst := D{}
		dec := NewDecoder()
		dec.IgnoreUnknownKeys(false)
		err := dec.Decode(&dst, src)
		e, ok := err.(MultiError)
		if !ok || len(e) != 6 {
			t.Errorf("Expected 6 errors, got %#v", err)
		}
		if cerr, ok := e["V"].(ConversionError); !ok {
			t.Errorf("%s: expected %#v, got %#v", "I2.I1.V", ConversionError{Key: "V"}, cerr)
		}
		if key, expected := "I2.I1.P", (EmptyFieldError{Key: "I2.I1.P"}); e[key] != expected {
			t.Errorf("%s: expected %#v, got %#v", key, expected, e[key])
		}
		if key, expected := "I2.J.V", (EmptyFieldError{Key: "I2.J.V"}); e[key] != expected {
			t.Errorf("%s: expected %#v, got %#v", key, expected, e[key])
		}
		if key, expected := "x.s.v", (EmptyFieldError{Key: "x.s.v"}); e[key] != expected {
			t.Errorf("%s: expected %#v, got %#v", key, expected, e[key])
		}
		if key, expected := "x.t.p", (EmptyFieldError{Key: "x.t.p"}); e[key] != expected {
			t.Errorf("%s: expected %#v, got %#v", key, expected, e[key])
		}
		if key, expected := "Y.s.v", (UnknownKeyError{Key: "Y.s.v"}); e[key] != expected {
			t.Errorf("%s: expected %#v, got %#v", key, expected, e[key])
		}
		if expected := 123; dst.I2.J.P == nil || *dst.I2.J.P != expected {
			t.Errorf("I2.J.P: expected %#v, got %#v", expected, dst.I2.J.P)
		}
		if expected := ""; dst.X.S1.P == nil || *dst.X.S1.P != expected {
			t.Errorf("X.S1.P: expected %#v, got %#v", expected, dst.X.S1.P)
		}
		if expected := "abc"; dst.X.T.V != expected {
			t.Errorf("X.T.V: expected %#v, got %#v", expected, dst.X.T.V)
		}
	}
}

// Test to ensure that a registered converter overrides the default text unmarshaler.
func TestRegisterConverterOverridesTextUnmarshaler(t *testing.T) {
	type MyTime time.Time
	s1 := &struct {
		MyTime
	}{}
	decoder := NewDecoder()

	ts := time.Date(2009, time.November, 10, 23, 0, 0, 0, time.UTC)
	decoder.RegisterConverter(s1.MyTime, func(s string) reflect.Value { return reflect.ValueOf(ts) })

	v1 := map[string][]string{"MyTime": {"4"}, "Bb": {"5"}}
	decoder.Decode(s1, v1)

	if s1.MyTime != MyTime(ts) {
		t.Errorf("s1.Aa: expected %v, got %v", ts, s1.MyTime)
	}
}

type S20E string

func (e *S20E) UnmarshalText(text []byte) error {
	*e = S20E("x")
	return nil
}

type S20 []S20E

func (s *S20) UnmarshalText(text []byte) error {
	*s = S20{"a", "b", "c"}
	return nil
}

// Test to ensure that when a custom type based on a slice implements an
// encoding.TextUnmarshaler interface that it takes precedence over any
// implementations by its elements.
func TestTextUnmarshalerTypeSlice(t *testing.T) {
	data := map[string][]string{
		"Value": []string{"a,b,c"},
	}
	s := struct {
		Value S20
	}{}
	decoder := NewDecoder()
	if err := decoder.Decode(&s, data); err != nil {
		t.Fatal("Error while decoding:", err)
	}
	expected := S20{"a", "b", "c"}
	if !reflect.DeepEqual(expected, s.Value) {
		t.Errorf("Expected %v errors, got %v", expected, s.Value)
	}
}

type S21E struct{ ElementValue string }

func (e *S21E) UnmarshalText(text []byte) error {
	*e = S21E{"x"}
	return nil
}

type S21 []S21E

func (s *S21) UnmarshalText(text []byte) error {
	*s = S21{{"a"}}
	return nil
}

type S21B []S21E

// Test to ensure that if custom type base on a slice of structs implements an
// encoding.TextUnmarshaler interface it is unaffected by the special path
// requirements imposed on a slice of structs.
func TestTextUnmarshalerTypeSliceOfStructs(t *testing.T) {
	data := map[string][]string{
		"Value": []string{"raw a"},
	}
	// Implements encoding.TextUnmarshaler, should not throw invalid path
	// error.
	s := struct {
		Value S21
	}{}
	decoder := NewDecoder()
	if err := decoder.Decode(&s, data); err != nil {
		t.Fatal("Error while decoding:", err)
	}
	expected := S21{{"a"}}
	if !reflect.DeepEqual(expected, s.Value) {
		t.Errorf("Expected %v errors, got %v", expected, s.Value)
	}
	// Does not implement encoding.TextUnmarshaler, should throw invalid
	// path error.
	sb := struct {
		Value S21B
	}{}
	if err := decoder.Decode(&sb, data); err == invalidPath {
		t.Fatal("Expecting invalid path error", err)
	}
}

type S22 string

func (s *S22) UnmarshalText(text []byte) error {
	*s = S22("a")
	return nil
}

// Test to ensure that when a field that should be decoded into a type
// implementing the encoding.TextUnmarshaler interface is set to an empty value
// that the UnmarshalText method is utilized over other methods of decoding,
// especially including simply setting the zero value.
func TestTextUnmarshalerEmpty(t *testing.T) {
	data := map[string][]string{
		"Value": []string{""}, // empty value
	}
	// Implements encoding.TextUnmarshaler, should use the type's
	// UnmarshalText method.
	s := struct {
		Value S22
	}{}
	decoder := NewDecoder()
	if err := decoder.Decode(&s, data); err != nil {
		t.Fatal("Error while decoding:", err)
	}
	expected := S22("a")
	if expected != s.Value {
		t.Errorf("Expected %v errors, got %v", expected, s.Value)
>>>>>>> 6f159e38
	}
}<|MERGE_RESOLUTION|>--- conflicted
+++ resolved
@@ -1481,10 +1481,498 @@
 	}
 }
 
-<<<<<<< HEAD
+type R1 struct {
+	A string `schema:"a,required"`
+	B struct {
+		C int     `schema:"c,required"`
+		D float64 `schema:"d"`
+		E string  `schema:"e,required"`
+	} `schema:"b"`
+	F []string `schema:"f,required"`
+	G []int    `schema:"g,othertag"`
+	H bool     `schema:"h,required"`
+}
+
+func TestRequiredField(t *testing.T) {
+	var a R1
+	v := map[string][]string{
+		"a":   []string{"bbb"},
+		"b.c": []string{"88"},
+		"b.d": []string{"9"},
+		"f":   []string{""},
+		"h":   []string{"true"},
+	}
+	err := NewDecoder().Decode(&a, v)
+	if err == nil {
+		t.Errorf("error nil, b.e is empty expect")
+		return
+	}
+	// b.e empty
+	v["b.e"] = []string{""} // empty string
+	err = NewDecoder().Decode(&a, v)
+	if err == nil {
+		t.Errorf("error nil, b.e is empty expect")
+		return
+	}
+	if expected := `b.e is empty`; err.Error() != expected {
+		t.Errorf("got %q, want %q", err, expected)
+	}
+
+	// all fields ok
+	v["b.e"] = []string{"nonempty"}
+	err = NewDecoder().Decode(&a, v)
+	if err != nil {
+		t.Errorf("error: %v", err)
+		return
+	}
+
+	// set f empty
+	v["f"] = []string{}
+	err = NewDecoder().Decode(&a, v)
+	if err == nil {
+		t.Errorf("error nil, f is empty expect")
+		return
+	}
+	if expected := `f is empty`; err.Error() != expected {
+		t.Errorf("got %q, want %q", err, expected)
+	}
+	v["f"] = []string{"nonempty"}
+
+	// b.c type int with empty string
+	v["b.c"] = []string{""}
+	err = NewDecoder().Decode(&a, v)
+	if err == nil {
+		t.Errorf("error nil, b.c is empty expect")
+		return
+	}
+	v["b.c"] = []string{"3"}
+
+	// h type bool with empty string
+	v["h"] = []string{""}
+	err = NewDecoder().Decode(&a, v)
+	if err == nil {
+		t.Errorf("error nil, h is empty expect")
+		return
+	}
+	if expected := `h is empty`; err.Error() != expected {
+		t.Errorf("got %q, want %q", err, expected)
+	}
+}
+
+func TestRequiredFieldIsMissingCorrectError(t *testing.T) {
+	type RM1S struct {
+		A string `schema:"rm1aa,required"`
+		B string `schema:"rm1bb,required"`
+	}
+	type RM1 struct {
+		RM1S
+	}
+
+	var a RM1
+	v := map[string][]string{
+		"rm1aa": {"aaa"},
+	}
+	expectedError := "RM1S.rm1bb is empty"
+	err := NewDecoder().Decode(&a, v)
+	if err.Error() != expectedError {
+		t.Errorf("expected %v, got %v", expectedError, err)
+	}
+}
+
+type AS1 struct {
+	A int32 `schema:"a,required"`
+	E int32 `schema:"e,required"`
+}
+type AS2 struct {
+	AS1
+	B string `schema:"b,required"`
+}
+type AS3 struct {
+	C int32 `schema:"c"`
+}
+
+type AS4 struct {
+	AS3
+	D string `schema:"d"`
+}
+
+func TestAnonymousStructField(t *testing.T) {
+	patterns := []map[string][]string{
+		{
+			"a": {"1"},
+			"e": {"2"},
+			"b": {"abc"},
+		},
+		{
+			"AS1.a": {"1"},
+			"AS1.e": {"2"},
+			"b":     {"abc"},
+		},
+	}
+	for _, v := range patterns {
+		a := AS2{}
+		err := NewDecoder().Decode(&a, v)
+		if err != nil {
+			t.Errorf("Decode failed %s, %#v", err, v)
+			continue
+		}
+		if a.A != 1 {
+			t.Errorf("A: expected %v, got %v", 1, a.A)
+		}
+		if a.E != 2 {
+			t.Errorf("E: expected %v, got %v", 2, a.E)
+		}
+		if a.B != "abc" {
+			t.Errorf("B: expected %v, got %v", "abc", a.B)
+		}
+		if a.AS1.A != 1 {
+			t.Errorf("AS1.A: expected %v, got %v", 1, a.AS1.A)
+		}
+		if a.AS1.E != 2 {
+			t.Errorf("AS1.E: expected %v, got %v", 2, a.AS1.E)
+		}
+	}
+	a := AS2{}
+	err := NewDecoder().Decode(&a, map[string][]string{
+		"e": {"2"},
+		"b": {"abc"},
+	})
+	if err == nil {
+		t.Errorf("error nil, a is empty expect")
+	}
+	patterns = []map[string][]string{
+		{
+			"c": {"1"},
+			"d": {"abc"},
+		},
+		{
+			"AS3.c": {"1"},
+			"d":     {"abc"},
+		},
+	}
+	for _, v := range patterns {
+		a := AS4{}
+		err := NewDecoder().Decode(&a, v)
+		if err != nil {
+			t.Errorf("Decode failed %s, %#v", err, v)
+			continue
+		}
+		if a.C != 1 {
+			t.Errorf("C: expected %v, got %v", 1, a.C)
+		}
+		if a.D != "abc" {
+			t.Errorf("D: expected %v, got %v", "abc", a.D)
+		}
+		if a.AS3.C != 1 {
+			t.Errorf("AS3.C: expected %v, got %v", 1, a.AS3.C)
+		}
+	}
+}
+
+func TestAmbiguousStructField(t *testing.T) {
+	type I1 struct {
+		X int
+	}
+	type I2 struct {
+		I1
+	}
+	type B1 struct {
+		X bool
+	}
+	type B2 struct {
+		B1
+	}
+	type IB struct {
+		I1
+		B1
+	}
+	type S struct {
+		I1
+		I2
+		B1
+		B2
+		IB
+	}
+	dst := S{}
+	src := map[string][]string{
+		"X":    {"123"},
+		"IB.X": {"123"},
+	}
+	dec := NewDecoder()
+	dec.IgnoreUnknownKeys(false)
+	err := dec.Decode(&dst, src)
+	e, ok := err.(MultiError)
+	if !ok || len(e) != 2 {
+		t.Errorf("Expected 2 errors, got %#v", err)
+	}
+	if expected := (UnknownKeyError{Key: "X"}); e["X"] != expected {
+		t.Errorf("X: expected %#v, got %#v", expected, e["X"])
+	}
+	if expected := (UnknownKeyError{Key: "IB.X"}); e["IB.X"] != expected {
+		t.Errorf("X: expected %#v, got %#v", expected, e["IB.X"])
+	}
+	dec.IgnoreUnknownKeys(true)
+	err = dec.Decode(&dst, src)
+	if err != nil {
+		t.Errorf("Decode failed %v", err)
+	}
+
+	expected := S{
+		I1: I1{X: 123},
+		I2: I2{I1: I1{X: 234}},
+		B1: B1{X: true},
+		B2: B2{B1: B1{X: true}},
+		IB: IB{I1: I1{X: 345}, B1: B1{X: true}},
+	}
+	patterns := []map[string][]string{
+		{
+			"I1.X":    {"123"},
+			"I2.X":    {"234"},
+			"B1.X":    {"true"},
+			"B2.X":    {"1"},
+			"IB.I1.X": {"345"},
+			"IB.B1.X": {"on"},
+		},
+		{
+			"I1.X":    {"123"},
+			"I2.I1.X": {"234"},
+			"B1.X":    {"true"},
+			"B2.B1.X": {"1"},
+			"IB.I1.X": {"345"},
+			"IB.B1.X": {"on"},
+		},
+	}
+	for _, src := range patterns {
+		dst := S{}
+		dec := NewDecoder()
+		dec.IgnoreUnknownKeys(false)
+		err := dec.Decode(&dst, src)
+		if err != nil {
+			t.Errorf("Decode failed %v, %#v", err, src)
+		}
+		if !reflect.DeepEqual(expected, dst) {
+			t.Errorf("Expected %+v, got %+v", expected, dst)
+		}
+	}
+}
+
+func TestComprehensiveDecodingErrors(t *testing.T) {
+	type I1 struct {
+		V int  `schema:",required"`
+		P *int `schema:",required"`
+	}
+	type I2 struct {
+		I1
+		J I1
+	}
+	type S1 struct {
+		V string  `schema:"v,required"`
+		P *string `schema:"p,required"`
+	}
+	type S2 struct {
+		S1 `schema:"s"`
+		T  S1 `schema:"t"`
+	}
+	type D struct {
+		I2
+		X S2 `schema:"x"`
+		Y S2 `schema:"-"`
+	}
+	patterns := []map[string][]string{
+		{
+			"V":       {"invalid"}, // invalid
+			"I2.I1.P": {},          // empty
+			"I2.J.V":  {""},        // empty
+			"I2.J.P":  {"123"},     // ok
+			"x.s.v":   {""},        // empty
+			"x.s.p":   {""},        // ok
+			"x.t.v":   {"abc"},     // ok
+			"x.t.p":   {},          // empty
+			"Y.s.v":   {"ignored"}, // unknown
+		},
+		{
+			"V":     {"invalid"}, // invalid
+			"P":     {},          // empty
+			"J.V":   {""},        // empty
+			"J.P":   {"123"},     // ok
+			"x.v":   {""},        // empty
+			"x.p":   {""},        // ok
+			"x.t.v": {"abc"},     // ok
+			"x.t.p": {},          // empty
+			"Y.s.v": {"ignored"}, // unknown
+		},
+	}
+	for _, src := range patterns {
+		dst := D{}
+		dec := NewDecoder()
+		dec.IgnoreUnknownKeys(false)
+		err := dec.Decode(&dst, src)
+		e, ok := err.(MultiError)
+		if !ok || len(e) != 6 {
+			t.Errorf("Expected 6 errors, got %#v", err)
+		}
+		if cerr, ok := e["V"].(ConversionError); !ok {
+			t.Errorf("%s: expected %#v, got %#v", "I2.I1.V", ConversionError{Key: "V"}, cerr)
+		}
+		if key, expected := "I2.I1.P", (EmptyFieldError{Key: "I2.I1.P"}); e[key] != expected {
+			t.Errorf("%s: expected %#v, got %#v", key, expected, e[key])
+		}
+		if key, expected := "I2.J.V", (EmptyFieldError{Key: "I2.J.V"}); e[key] != expected {
+			t.Errorf("%s: expected %#v, got %#v", key, expected, e[key])
+		}
+		if key, expected := "x.s.v", (EmptyFieldError{Key: "x.s.v"}); e[key] != expected {
+			t.Errorf("%s: expected %#v, got %#v", key, expected, e[key])
+		}
+		if key, expected := "x.t.p", (EmptyFieldError{Key: "x.t.p"}); e[key] != expected {
+			t.Errorf("%s: expected %#v, got %#v", key, expected, e[key])
+		}
+		if key, expected := "Y.s.v", (UnknownKeyError{Key: "Y.s.v"}); e[key] != expected {
+			t.Errorf("%s: expected %#v, got %#v", key, expected, e[key])
+		}
+		if expected := 123; dst.I2.J.P == nil || *dst.I2.J.P != expected {
+			t.Errorf("I2.J.P: expected %#v, got %#v", expected, dst.I2.J.P)
+		}
+		if expected := ""; dst.X.S1.P == nil || *dst.X.S1.P != expected {
+			t.Errorf("X.S1.P: expected %#v, got %#v", expected, dst.X.S1.P)
+		}
+		if expected := "abc"; dst.X.T.V != expected {
+			t.Errorf("X.T.V: expected %#v, got %#v", expected, dst.X.T.V)
+		}
+	}
+}
+
+// Test to ensure that a registered converter overrides the default text unmarshaler.
+func TestRegisterConverterOverridesTextUnmarshaler(t *testing.T) {
+	type MyTime time.Time
+	s1 := &struct {
+		MyTime
+	}{}
+	decoder := NewDecoder()
+
+	ts := time.Date(2009, time.November, 10, 23, 0, 0, 0, time.UTC)
+	decoder.RegisterConverter(s1.MyTime, func(s string) reflect.Value { return reflect.ValueOf(ts) })
+
+	v1 := map[string][]string{"MyTime": {"4"}, "Bb": {"5"}}
+	decoder.Decode(s1, v1)
+
+	if s1.MyTime != MyTime(ts) {
+		t.Errorf("s1.Aa: expected %v, got %v", ts, s1.MyTime)
+	}
+}
+
+type S20E string
+
+func (e *S20E) UnmarshalText(text []byte) error {
+	*e = S20E("x")
+	return nil
+}
+
+type S20 []S20E
+
+func (s *S20) UnmarshalText(text []byte) error {
+	*s = S20{"a", "b", "c"}
+	return nil
+}
+
+// Test to ensure that when a custom type based on a slice implements an
+// encoding.TextUnmarshaler interface that it takes precedence over any
+// implementations by its elements.
+func TestTextUnmarshalerTypeSlice(t *testing.T) {
+	data := map[string][]string{
+		"Value": []string{"a,b,c"},
+	}
+	s := struct {
+		Value S20
+	}{}
+	decoder := NewDecoder()
+	if err := decoder.Decode(&s, data); err != nil {
+		t.Fatal("Error while decoding:", err)
+	}
+	expected := S20{"a", "b", "c"}
+	if !reflect.DeepEqual(expected, s.Value) {
+		t.Errorf("Expected %v errors, got %v", expected, s.Value)
+	}
+}
+
+type S21E struct{ ElementValue string }
+
+func (e *S21E) UnmarshalText(text []byte) error {
+	*e = S21E{"x"}
+	return nil
+}
+
+type S21 []S21E
+
+func (s *S21) UnmarshalText(text []byte) error {
+	*s = S21{{"a"}}
+	return nil
+}
+
+type S21B []S21E
+
+// Test to ensure that if custom type base on a slice of structs implements an
+// encoding.TextUnmarshaler interface it is unaffected by the special path
+// requirements imposed on a slice of structs.
+func TestTextUnmarshalerTypeSliceOfStructs(t *testing.T) {
+	data := map[string][]string{
+		"Value": []string{"raw a"},
+	}
+	// Implements encoding.TextUnmarshaler, should not throw invalid path
+	// error.
+	s := struct {
+		Value S21
+	}{}
+	decoder := NewDecoder()
+	if err := decoder.Decode(&s, data); err != nil {
+		t.Fatal("Error while decoding:", err)
+	}
+	expected := S21{{"a"}}
+	if !reflect.DeepEqual(expected, s.Value) {
+		t.Errorf("Expected %v errors, got %v", expected, s.Value)
+	}
+	// Does not implement encoding.TextUnmarshaler, should throw invalid
+	// path error.
+	sb := struct {
+		Value S21B
+	}{}
+	if err := decoder.Decode(&sb, data); err == invalidPath {
+		t.Fatal("Expecting invalid path error", err)
+	}
+}
+
+type S22 string
+
+func (s *S22) UnmarshalText(text []byte) error {
+	*s = S22("a")
+	return nil
+}
+
+// Test to ensure that when a field that should be decoded into a type
+// implementing the encoding.TextUnmarshaler interface is set to an empty value
+// that the UnmarshalText method is utilized over other methods of decoding,
+// especially including simply setting the zero value.
+func TestTextUnmarshalerEmpty(t *testing.T) {
+	data := map[string][]string{
+		"Value": []string{""}, // empty value
+	}
+	// Implements encoding.TextUnmarshaler, should use the type's
+	// UnmarshalText method.
+	s := struct {
+		Value S22
+	}{}
+	decoder := NewDecoder()
+	if err := decoder.Decode(&s, data); err != nil {
+		t.Fatal("Error while decoding:", err)
+	}
+	expected := S22("a")
+	if expected != s.Value {
+		t.Errorf("Expected %v errors, got %v", expected, s.Value)
+	}
+}
+
 // ------------------- Test custom name converter ---------------------------
 
-type S20 struct {
+type S23 struct {
 	FirstField         string
 	SecondField        string `schema:"customName"`
 	VeryLongThirdField string
@@ -1513,7 +2001,7 @@
 		}
 		return string(output)
 	})
-	out := &S20{}
+	out := &S23{}
 	d.Decode(out, data)
 	// check simple convertation
 	if out.FirstField != "first" {
@@ -1526,493 +2014,5 @@
 	// check long name
 	if out.VeryLongThirdField != "third" {
 		t.Errorf("Expected 'third' got '%s'", out.VeryLongThirdField)
-=======
-type R1 struct {
-	A string `schema:"a,required"`
-	B struct {
-		C int     `schema:"c,required"`
-		D float64 `schema:"d"`
-		E string  `schema:"e,required"`
-	} `schema:"b"`
-	F []string `schema:"f,required"`
-	G []int    `schema:"g,othertag"`
-	H bool     `schema:"h,required"`
-}
-
-func TestRequiredField(t *testing.T) {
-	var a R1
-	v := map[string][]string{
-		"a":   []string{"bbb"},
-		"b.c": []string{"88"},
-		"b.d": []string{"9"},
-		"f":   []string{""},
-		"h":   []string{"true"},
-	}
-	err := NewDecoder().Decode(&a, v)
-	if err == nil {
-		t.Errorf("error nil, b.e is empty expect")
-		return
-	}
-	// b.e empty
-	v["b.e"] = []string{""} // empty string
-	err = NewDecoder().Decode(&a, v)
-	if err == nil {
-		t.Errorf("error nil, b.e is empty expect")
-		return
-	}
-	if expected := `b.e is empty`; err.Error() != expected {
-		t.Errorf("got %q, want %q", err, expected)
-	}
-
-	// all fields ok
-	v["b.e"] = []string{"nonempty"}
-	err = NewDecoder().Decode(&a, v)
-	if err != nil {
-		t.Errorf("error: %v", err)
-		return
-	}
-
-	// set f empty
-	v["f"] = []string{}
-	err = NewDecoder().Decode(&a, v)
-	if err == nil {
-		t.Errorf("error nil, f is empty expect")
-		return
-	}
-	if expected := `f is empty`; err.Error() != expected {
-		t.Errorf("got %q, want %q", err, expected)
-	}
-	v["f"] = []string{"nonempty"}
-
-	// b.c type int with empty string
-	v["b.c"] = []string{""}
-	err = NewDecoder().Decode(&a, v)
-	if err == nil {
-		t.Errorf("error nil, b.c is empty expect")
-		return
-	}
-	v["b.c"] = []string{"3"}
-
-	// h type bool with empty string
-	v["h"] = []string{""}
-	err = NewDecoder().Decode(&a, v)
-	if err == nil {
-		t.Errorf("error nil, h is empty expect")
-		return
-	}
-	if expected := `h is empty`; err.Error() != expected {
-		t.Errorf("got %q, want %q", err, expected)
-	}
-}
-
-func TestRequiredFieldIsMissingCorrectError(t *testing.T) {
-	type RM1S struct {
-		A string `schema:"rm1aa,required"`
-		B string `schema:"rm1bb,required"`
-	}
-	type RM1 struct {
-		RM1S
-	}
-
-	var a RM1
-	v := map[string][]string{
-		"rm1aa": {"aaa"},
-	}
-	expectedError := "RM1S.rm1bb is empty"
-	err := NewDecoder().Decode(&a, v)
-	if err.Error() != expectedError {
-		t.Errorf("expected %v, got %v", expectedError, err)
-	}
-}
-
-type AS1 struct {
-	A int32 `schema:"a,required"`
-	E int32 `schema:"e,required"`
-}
-type AS2 struct {
-	AS1
-	B string `schema:"b,required"`
-}
-type AS3 struct {
-	C int32 `schema:"c"`
-}
-
-type AS4 struct {
-	AS3
-	D string `schema:"d"`
-}
-
-func TestAnonymousStructField(t *testing.T) {
-	patterns := []map[string][]string{
-		{
-			"a": {"1"},
-			"e": {"2"},
-			"b": {"abc"},
-		},
-		{
-			"AS1.a": {"1"},
-			"AS1.e": {"2"},
-			"b":     {"abc"},
-		},
-	}
-	for _, v := range patterns {
-		a := AS2{}
-		err := NewDecoder().Decode(&a, v)
-		if err != nil {
-			t.Errorf("Decode failed %s, %#v", err, v)
-			continue
-		}
-		if a.A != 1 {
-			t.Errorf("A: expected %v, got %v", 1, a.A)
-		}
-		if a.E != 2 {
-			t.Errorf("E: expected %v, got %v", 2, a.E)
-		}
-		if a.B != "abc" {
-			t.Errorf("B: expected %v, got %v", "abc", a.B)
-		}
-		if a.AS1.A != 1 {
-			t.Errorf("AS1.A: expected %v, got %v", 1, a.AS1.A)
-		}
-		if a.AS1.E != 2 {
-			t.Errorf("AS1.E: expected %v, got %v", 2, a.AS1.E)
-		}
-	}
-	a := AS2{}
-	err := NewDecoder().Decode(&a, map[string][]string{
-		"e": {"2"},
-		"b": {"abc"},
-	})
-	if err == nil {
-		t.Errorf("error nil, a is empty expect")
-	}
-	patterns = []map[string][]string{
-		{
-			"c": {"1"},
-			"d": {"abc"},
-		},
-		{
-			"AS3.c": {"1"},
-			"d":     {"abc"},
-		},
-	}
-	for _, v := range patterns {
-		a := AS4{}
-		err := NewDecoder().Decode(&a, v)
-		if err != nil {
-			t.Errorf("Decode failed %s, %#v", err, v)
-			continue
-		}
-		if a.C != 1 {
-			t.Errorf("C: expected %v, got %v", 1, a.C)
-		}
-		if a.D != "abc" {
-			t.Errorf("D: expected %v, got %v", "abc", a.D)
-		}
-		if a.AS3.C != 1 {
-			t.Errorf("AS3.C: expected %v, got %v", 1, a.AS3.C)
-		}
-	}
-}
-
-func TestAmbiguousStructField(t *testing.T) {
-	type I1 struct {
-		X int
-	}
-	type I2 struct {
-		I1
-	}
-	type B1 struct {
-		X bool
-	}
-	type B2 struct {
-		B1
-	}
-	type IB struct {
-		I1
-		B1
-	}
-	type S struct {
-		I1
-		I2
-		B1
-		B2
-		IB
-	}
-	dst := S{}
-	src := map[string][]string{
-		"X":    {"123"},
-		"IB.X": {"123"},
-	}
-	dec := NewDecoder()
-	dec.IgnoreUnknownKeys(false)
-	err := dec.Decode(&dst, src)
-	e, ok := err.(MultiError)
-	if !ok || len(e) != 2 {
-		t.Errorf("Expected 2 errors, got %#v", err)
-	}
-	if expected := (UnknownKeyError{Key: "X"}); e["X"] != expected {
-		t.Errorf("X: expected %#v, got %#v", expected, e["X"])
-	}
-	if expected := (UnknownKeyError{Key: "IB.X"}); e["IB.X"] != expected {
-		t.Errorf("X: expected %#v, got %#v", expected, e["IB.X"])
-	}
-	dec.IgnoreUnknownKeys(true)
-	err = dec.Decode(&dst, src)
-	if err != nil {
-		t.Errorf("Decode failed %v", err)
-	}
-
-	expected := S{
-		I1: I1{X: 123},
-		I2: I2{I1: I1{X: 234}},
-		B1: B1{X: true},
-		B2: B2{B1: B1{X: true}},
-		IB: IB{I1: I1{X: 345}, B1: B1{X: true}},
-	}
-	patterns := []map[string][]string{
-		{
-			"I1.X":    {"123"},
-			"I2.X":    {"234"},
-			"B1.X":    {"true"},
-			"B2.X":    {"1"},
-			"IB.I1.X": {"345"},
-			"IB.B1.X": {"on"},
-		},
-		{
-			"I1.X":    {"123"},
-			"I2.I1.X": {"234"},
-			"B1.X":    {"true"},
-			"B2.B1.X": {"1"},
-			"IB.I1.X": {"345"},
-			"IB.B1.X": {"on"},
-		},
-	}
-	for _, src := range patterns {
-		dst := S{}
-		dec := NewDecoder()
-		dec.IgnoreUnknownKeys(false)
-		err := dec.Decode(&dst, src)
-		if err != nil {
-			t.Errorf("Decode failed %v, %#v", err, src)
-		}
-		if !reflect.DeepEqual(expected, dst) {
-			t.Errorf("Expected %+v, got %+v", expected, dst)
-		}
-	}
-}
-
-func TestComprehensiveDecodingErrors(t *testing.T) {
-	type I1 struct {
-		V int  `schema:",required"`
-		P *int `schema:",required"`
-	}
-	type I2 struct {
-		I1
-		J I1
-	}
-	type S1 struct {
-		V string  `schema:"v,required"`
-		P *string `schema:"p,required"`
-	}
-	type S2 struct {
-		S1 `schema:"s"`
-		T  S1 `schema:"t"`
-	}
-	type D struct {
-		I2
-		X S2 `schema:"x"`
-		Y S2 `schema:"-"`
-	}
-	patterns := []map[string][]string{
-		{
-			"V":       {"invalid"}, // invalid
-			"I2.I1.P": {},          // empty
-			"I2.J.V":  {""},        // empty
-			"I2.J.P":  {"123"},     // ok
-			"x.s.v":   {""},        // empty
-			"x.s.p":   {""},        // ok
-			"x.t.v":   {"abc"},     // ok
-			"x.t.p":   {},          // empty
-			"Y.s.v":   {"ignored"}, // unknown
-		},
-		{
-			"V":     {"invalid"}, // invalid
-			"P":     {},          // empty
-			"J.V":   {""},        // empty
-			"J.P":   {"123"},     // ok
-			"x.v":   {""},        // empty
-			"x.p":   {""},        // ok
-			"x.t.v": {"abc"},     // ok
-			"x.t.p": {},          // empty
-			"Y.s.v": {"ignored"}, // unknown
-		},
-	}
-	for _, src := range patterns {
-		dst := D{}
-		dec := NewDecoder()
-		dec.IgnoreUnknownKeys(false)
-		err := dec.Decode(&dst, src)
-		e, ok := err.(MultiError)
-		if !ok || len(e) != 6 {
-			t.Errorf("Expected 6 errors, got %#v", err)
-		}
-		if cerr, ok := e["V"].(ConversionError); !ok {
-			t.Errorf("%s: expected %#v, got %#v", "I2.I1.V", ConversionError{Key: "V"}, cerr)
-		}
-		if key, expected := "I2.I1.P", (EmptyFieldError{Key: "I2.I1.P"}); e[key] != expected {
-			t.Errorf("%s: expected %#v, got %#v", key, expected, e[key])
-		}
-		if key, expected := "I2.J.V", (EmptyFieldError{Key: "I2.J.V"}); e[key] != expected {
-			t.Errorf("%s: expected %#v, got %#v", key, expected, e[key])
-		}
-		if key, expected := "x.s.v", (EmptyFieldError{Key: "x.s.v"}); e[key] != expected {
-			t.Errorf("%s: expected %#v, got %#v", key, expected, e[key])
-		}
-		if key, expected := "x.t.p", (EmptyFieldError{Key: "x.t.p"}); e[key] != expected {
-			t.Errorf("%s: expected %#v, got %#v", key, expected, e[key])
-		}
-		if key, expected := "Y.s.v", (UnknownKeyError{Key: "Y.s.v"}); e[key] != expected {
-			t.Errorf("%s: expected %#v, got %#v", key, expected, e[key])
-		}
-		if expected := 123; dst.I2.J.P == nil || *dst.I2.J.P != expected {
-			t.Errorf("I2.J.P: expected %#v, got %#v", expected, dst.I2.J.P)
-		}
-		if expected := ""; dst.X.S1.P == nil || *dst.X.S1.P != expected {
-			t.Errorf("X.S1.P: expected %#v, got %#v", expected, dst.X.S1.P)
-		}
-		if expected := "abc"; dst.X.T.V != expected {
-			t.Errorf("X.T.V: expected %#v, got %#v", expected, dst.X.T.V)
-		}
-	}
-}
-
-// Test to ensure that a registered converter overrides the default text unmarshaler.
-func TestRegisterConverterOverridesTextUnmarshaler(t *testing.T) {
-	type MyTime time.Time
-	s1 := &struct {
-		MyTime
-	}{}
-	decoder := NewDecoder()
-
-	ts := time.Date(2009, time.November, 10, 23, 0, 0, 0, time.UTC)
-	decoder.RegisterConverter(s1.MyTime, func(s string) reflect.Value { return reflect.ValueOf(ts) })
-
-	v1 := map[string][]string{"MyTime": {"4"}, "Bb": {"5"}}
-	decoder.Decode(s1, v1)
-
-	if s1.MyTime != MyTime(ts) {
-		t.Errorf("s1.Aa: expected %v, got %v", ts, s1.MyTime)
-	}
-}
-
-type S20E string
-
-func (e *S20E) UnmarshalText(text []byte) error {
-	*e = S20E("x")
-	return nil
-}
-
-type S20 []S20E
-
-func (s *S20) UnmarshalText(text []byte) error {
-	*s = S20{"a", "b", "c"}
-	return nil
-}
-
-// Test to ensure that when a custom type based on a slice implements an
-// encoding.TextUnmarshaler interface that it takes precedence over any
-// implementations by its elements.
-func TestTextUnmarshalerTypeSlice(t *testing.T) {
-	data := map[string][]string{
-		"Value": []string{"a,b,c"},
-	}
-	s := struct {
-		Value S20
-	}{}
-	decoder := NewDecoder()
-	if err := decoder.Decode(&s, data); err != nil {
-		t.Fatal("Error while decoding:", err)
-	}
-	expected := S20{"a", "b", "c"}
-	if !reflect.DeepEqual(expected, s.Value) {
-		t.Errorf("Expected %v errors, got %v", expected, s.Value)
-	}
-}
-
-type S21E struct{ ElementValue string }
-
-func (e *S21E) UnmarshalText(text []byte) error {
-	*e = S21E{"x"}
-	return nil
-}
-
-type S21 []S21E
-
-func (s *S21) UnmarshalText(text []byte) error {
-	*s = S21{{"a"}}
-	return nil
-}
-
-type S21B []S21E
-
-// Test to ensure that if custom type base on a slice of structs implements an
-// encoding.TextUnmarshaler interface it is unaffected by the special path
-// requirements imposed on a slice of structs.
-func TestTextUnmarshalerTypeSliceOfStructs(t *testing.T) {
-	data := map[string][]string{
-		"Value": []string{"raw a"},
-	}
-	// Implements encoding.TextUnmarshaler, should not throw invalid path
-	// error.
-	s := struct {
-		Value S21
-	}{}
-	decoder := NewDecoder()
-	if err := decoder.Decode(&s, data); err != nil {
-		t.Fatal("Error while decoding:", err)
-	}
-	expected := S21{{"a"}}
-	if !reflect.DeepEqual(expected, s.Value) {
-		t.Errorf("Expected %v errors, got %v", expected, s.Value)
-	}
-	// Does not implement encoding.TextUnmarshaler, should throw invalid
-	// path error.
-	sb := struct {
-		Value S21B
-	}{}
-	if err := decoder.Decode(&sb, data); err == invalidPath {
-		t.Fatal("Expecting invalid path error", err)
-	}
-}
-
-type S22 string
-
-func (s *S22) UnmarshalText(text []byte) error {
-	*s = S22("a")
-	return nil
-}
-
-// Test to ensure that when a field that should be decoded into a type
-// implementing the encoding.TextUnmarshaler interface is set to an empty value
-// that the UnmarshalText method is utilized over other methods of decoding,
-// especially including simply setting the zero value.
-func TestTextUnmarshalerEmpty(t *testing.T) {
-	data := map[string][]string{
-		"Value": []string{""}, // empty value
-	}
-	// Implements encoding.TextUnmarshaler, should use the type's
-	// UnmarshalText method.
-	s := struct {
-		Value S22
-	}{}
-	decoder := NewDecoder()
-	if err := decoder.Decode(&s, data); err != nil {
-		t.Fatal("Error while decoding:", err)
-	}
-	expected := S22("a")
-	if expected != s.Value {
-		t.Errorf("Expected %v errors, got %v", expected, s.Value)
->>>>>>> 6f159e38
 	}
 }